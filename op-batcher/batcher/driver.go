package batcher

import (
	"context"
	"errors"
	"fmt"
	"io"
	"math/big"
	_ "net/http/pprof"
	"sync"
	"sync/atomic"
	"time"

	altda "github.com/ethereum-optimism/optimism/op-alt-da"
	"github.com/ethereum-optimism/optimism/op-batcher/metrics"
	"github.com/ethereum-optimism/optimism/op-node/rollup"
	"github.com/ethereum-optimism/optimism/op-node/rollup/derive"
	"github.com/ethereum-optimism/optimism/op-service/dial"
	"github.com/ethereum-optimism/optimism/op-service/eth"
	"github.com/ethereum-optimism/optimism/op-service/txmgr"
	"github.com/ethereum/go-ethereum/common"
	"github.com/ethereum/go-ethereum/core"
	"github.com/ethereum/go-ethereum/core/txpool"
	"github.com/ethereum/go-ethereum/core/types"
	"github.com/ethereum/go-ethereum/log"
	"golang.org/x/sync/errgroup"
)

<<<<<<< HEAD
var ErrBatcherNotRunning = errors.New("batcher is not running")
var ErrInboxTransactionFailed = errors.New("inbox transaction failed")
=======
var (
	ErrBatcherNotRunning = errors.New("batcher is not running")
	emptyTxData          = txData{
		frames: []frameData{
			{
				data: []byte{},
			},
		},
	}
)

type txRef struct {
	id       txID
	isCancel bool
	isBlob   bool
}

func (r txRef) String() string {
	return r.string(func(id txID) string { return id.String() })
}

func (r txRef) TerminalString() string {
	return r.string(func(id txID) string { return id.TerminalString() })
}

func (r txRef) string(txIDStringer func(txID) string) string {
	if r.isCancel {
		if r.isBlob {
			return "blob-cancellation"
		} else {
			return "calldata-cancellation"
		}
	}
	return txIDStringer(r.id)
}
>>>>>>> 718b9b01

type L1Client interface {
	HeaderByNumber(ctx context.Context, number *big.Int) (*types.Header, error)
	NonceAt(ctx context.Context, account common.Address, blockNumber *big.Int) (uint64, error)
	CodeAt(ctx context.Context, account common.Address, blockNumber *big.Int) ([]byte, error)
}

type L2Client interface {
	BlockByNumber(ctx context.Context, number *big.Int) (*types.Block, error)
}

type RollupClient interface {
	SyncStatus(ctx context.Context) (*eth.SyncStatus, error)
}

// DriverSetup is the collection of input/output interfaces and configuration that the driver operates on.
type DriverSetup struct {
	Log              log.Logger
	Metr             metrics.Metricer
	RollupConfig     *rollup.Config
	Config           BatcherConfig
	Txmgr            txmgr.TxManager
	L1Client         L1Client
	EndpointProvider dial.L2EndpointProvider
	ChannelConfig    ChannelConfigProvider
	AltDA            *altda.DAClient
}

// BatchSubmitter encapsulates a service responsible for submitting L2 tx
// batches to L1 for availability.
type BatchSubmitter struct {
	DriverSetup

	wg sync.WaitGroup

	shutdownCtx       context.Context
	cancelShutdownCtx context.CancelFunc
	killCtx           context.Context
	cancelKillCtx     context.CancelFunc

	mutex   sync.Mutex
	running bool

	txpoolMutex       sync.Mutex // guards txpoolState and txpoolBlockedBlob
	txpoolState       int
	txpoolBlockedBlob bool

	// lastStoredBlock is the last block loaded into `state`. If it is empty it should be set to the l2 safe head.
	lastStoredBlock eth.BlockID
	lastL1Tip       eth.L1BlockRef

	state      *channelManager
	inboxIsEOA atomic.Pointer[bool]
}

// NewBatchSubmitter initializes the BatchSubmitter driver from a preconfigured DriverSetup
func NewBatchSubmitter(setup DriverSetup) *BatchSubmitter {
	return &BatchSubmitter{
		DriverSetup: setup,
		state:       NewChannelManager(setup.Log, setup.Metr, setup.ChannelConfig, setup.RollupConfig),
	}
}

func (l *BatchSubmitter) StartBatchSubmitting() error {
	l.Log.Info("Starting Batch Submitter")

	l.mutex.Lock()
	defer l.mutex.Unlock()

	if l.running {
		return errors.New("batcher is already running")
	}
	l.running = true

	l.shutdownCtx, l.cancelShutdownCtx = context.WithCancel(context.Background())
	l.killCtx, l.cancelKillCtx = context.WithCancel(context.Background())
	l.clearState(l.shutdownCtx)
	l.lastStoredBlock = eth.BlockID{}

	if l.Config.WaitNodeSync {
		err := l.waitNodeSync()
		if err != nil {
			return fmt.Errorf("error waiting for node sync: %w", err)
		}
	}

	l.wg.Add(1)
	go l.loop()

	l.Log.Info("Batch Submitter started")
	return nil
}

func (l *BatchSubmitter) StopBatchSubmittingIfRunning(ctx context.Context) error {
	err := l.StopBatchSubmitting(ctx)
	if errors.Is(err, ErrBatcherNotRunning) {
		return nil
	}
	return err
}

// StopBatchSubmitting stops the batch-submitter loop, and force-kills if the provided ctx is done.
func (l *BatchSubmitter) StopBatchSubmitting(ctx context.Context) error {
	l.Log.Info("Stopping Batch Submitter")

	l.mutex.Lock()
	defer l.mutex.Unlock()

	if !l.running {
		return ErrBatcherNotRunning
	}
	l.running = false

	// go routine will call cancelKill() if the passed in ctx is ever Done
	cancelKill := l.cancelKillCtx
	wrapped, cancel := context.WithCancel(ctx)
	defer cancel()
	go func() {
		<-wrapped.Done()
		cancelKill()
	}()

	l.cancelShutdownCtx()
	l.wg.Wait()
	l.cancelKillCtx()

	l.Log.Info("Batch Submitter stopped")
	return nil
}

// loadBlocksIntoState loads all blocks since the previous stored block
// It does the following:
// 1. Fetch the sync status of the sequencer
// 2. Check if the sync status is valid or if we are all the way up to date
// 3. Check if it needs to initialize state OR it is lagging (todo: lagging just means race condition?)
// 4. Load all new blocks into the local state.
// If there is a reorg, it will reset the last stored block but not clear the internal state so
// the state can be flushed to L1.
func (l *BatchSubmitter) loadBlocksIntoState(ctx context.Context) error {
	start, end, err := l.calculateL2BlockRangeToStore(ctx)
	if err != nil {
		l.Log.Warn("Error calculating L2 block range", "err", err)
		return err
	} else if start.Number >= end.Number {
		return errors.New("start number is >= end number")
	}

	var latestBlock *types.Block
	// Add all blocks to "state"
	for i := start.Number + 1; i < end.Number+1; i++ {
		block, err := l.loadBlockIntoState(ctx, i)
		if errors.Is(err, ErrReorg) {
			l.Log.Warn("Found L2 reorg", "block_number", i)
			l.lastStoredBlock = eth.BlockID{}
			return err
		} else if err != nil {
			l.Log.Warn("Failed to load block into state", "err", err)
			return err
		}
		l.lastStoredBlock = eth.ToBlockID(block)
		latestBlock = block
	}

	l2ref, err := derive.L2BlockToBlockRef(l.RollupConfig, latestBlock)
	if err != nil {
		l.Log.Warn("Invalid L2 block loaded into state", "err", err)
		return err
	}

	l.Metr.RecordL2BlocksLoaded(l2ref)
	return nil
}

// loadBlockIntoState fetches & stores a single block into `state`. It returns the block it loaded.
func (l *BatchSubmitter) loadBlockIntoState(ctx context.Context, blockNumber uint64) (*types.Block, error) {
	l2Client, err := l.EndpointProvider.EthClient(ctx)
	if err != nil {
		return nil, fmt.Errorf("getting L2 client: %w", err)
	}

	cCtx, cancel := context.WithTimeout(ctx, l.Config.NetworkTimeout)
	defer cancel()

	block, err := l2Client.BlockByNumber(cCtx, new(big.Int).SetUint64(blockNumber))
	if err != nil {
		return nil, fmt.Errorf("getting L2 block: %w", err)
	}

	if err := l.state.AddL2Block(block); err != nil {
		return nil, fmt.Errorf("adding L2 block to state: %w", err)
	}

	l.Log.Info("Added L2 block to local state", "block", eth.ToBlockID(block), "tx_count", len(block.Transactions()), "time", block.Time())
	return block, nil
}

// calculateL2BlockRangeToStore determines the range (start,end] that should be loaded into the local state.
// It also takes care of initializing some local state (i.e. will modify l.lastStoredBlock in certain conditions)
func (l *BatchSubmitter) calculateL2BlockRangeToStore(ctx context.Context) (eth.BlockID, eth.BlockID, error) {
	rollupClient, err := l.EndpointProvider.RollupClient(ctx)
	if err != nil {
		return eth.BlockID{}, eth.BlockID{}, fmt.Errorf("getting rollup client: %w", err)
	}

	cCtx, cancel := context.WithTimeout(ctx, l.Config.NetworkTimeout)
	defer cancel()

	syncStatus, err := rollupClient.SyncStatus(cCtx)
	// Ensure that we have the sync status
	if err != nil {
		return eth.BlockID{}, eth.BlockID{}, fmt.Errorf("failed to get sync status: %w", err)
	}
	if syncStatus.HeadL1 == (eth.L1BlockRef{}) {
		return eth.BlockID{}, eth.BlockID{}, errors.New("empty sync status")
	}

	// Check last stored to see if it needs to be set on startup OR set if is lagged behind.
	// It lagging implies that the op-node processed some batches that were submitted prior to the current instance of the batcher being alive.
	if l.lastStoredBlock == (eth.BlockID{}) {
		l.Log.Info("Starting batch-submitter work at safe-head", "safe", syncStatus.SafeL2)
		l.lastStoredBlock = syncStatus.SafeL2.ID()
	} else if l.lastStoredBlock.Number < syncStatus.SafeL2.Number {
		l.Log.Warn("Last submitted block lagged behind L2 safe head: batch submission will continue from the safe head now", "last", l.lastStoredBlock, "safe", syncStatus.SafeL2)
		l.lastStoredBlock = syncStatus.SafeL2.ID()
	}

	// Check if we should even attempt to load any blocks. TODO: May not need this check
	if syncStatus.SafeL2.Number >= syncStatus.UnsafeL2.Number {
		return eth.BlockID{}, eth.BlockID{}, fmt.Errorf("L2 safe head(%d) ahead of L2 unsafe head(%d)", syncStatus.SafeL2.Number, syncStatus.UnsafeL2.Number)
	}

	return l.lastStoredBlock, syncStatus.UnsafeL2.ID(), nil
}

// The following things occur:
// New L2 block (reorg or not)
// L1 transaction is confirmed
//
// What the batcher does:
// Ensure that channels are created & submitted as frames for an L2 range
//
// Error conditions:
// Submitted batch, but it is not valid
// Missed L2 block somehow.

const (
	// Txpool states.  Possible state transitions:
	//   TxpoolGood -> TxpoolBlocked:
	//     happens when ErrAlreadyReserved is ever returned by the TxMgr.
	//   TxpoolBlocked -> TxpoolCancelPending:
	//     happens once the send loop detects the txpool is blocked, and results in attempting to
	//     send a cancellation transaction.
	//   TxpoolCancelPending -> TxpoolGood:
	//     happens once the cancel transaction completes, whether successfully or in error.
	TxpoolGood int = iota
	TxpoolBlocked
	TxpoolCancelPending
)

func (l *BatchSubmitter) loop() {
	defer l.wg.Done()

	receiptsCh := make(chan txmgr.TxReceipt[txRef])
	queue := txmgr.NewQueue[txRef](l.killCtx, l.Txmgr, l.Config.MaxPendingTransactions)
	daGroup := &errgroup.Group{}
	// errgroup with limit of 0 means no goroutine is able to run concurrently,
	// so we only set the limit if it is greater than 0.
	if l.Config.MaxConcurrentDARequests > 0 {
		daGroup.SetLimit(int(l.Config.MaxConcurrentDARequests))
	}

	// start the receipt/result processing loop
	receiptLoopDone := make(chan struct{})
	defer close(receiptLoopDone) // shut down receipt loop

	l.txpoolMutex.Lock()
	l.txpoolState = TxpoolGood
	l.txpoolMutex.Unlock()
	go func() {
		for {
			select {
			case r := <-receiptsCh:
				l.txpoolMutex.Lock()
				if errors.Is(r.Err, txpool.ErrAlreadyReserved) && l.txpoolState == TxpoolGood {
					l.txpoolState = TxpoolBlocked
					l.txpoolBlockedBlob = r.ID.isBlob
					l.Log.Info("incompatible tx in txpool", "is_blob", r.ID.isBlob)
				} else if r.ID.isCancel && l.txpoolState == TxpoolCancelPending {
					// Set state to TxpoolGood even if the cancellation transaction ended in error
					// since the stuck transaction could have cleared while we were waiting.
					l.txpoolState = TxpoolGood
					l.Log.Info("txpool may no longer be blocked", "err", r.Err)
				}
				l.txpoolMutex.Unlock()
				l.Log.Info("Handling receipt", "id", r.ID)
				l.handleReceipt(r)
			case <-receiptLoopDone:
				l.Log.Info("Receipt processing loop done")
				return
			}
		}
	}()

	ticker := time.NewTicker(l.Config.PollInterval)
	defer ticker.Stop()

	publishAndWait := func() {
		l.publishStateToL1(queue, receiptsCh, daGroup)
		if !l.Txmgr.IsClosed() {
			if l.Config.UseAltDA {
				l.Log.Info("Waiting for altDA writes to complete...")
				err := daGroup.Wait()
				if err != nil {
					l.Log.Error("Error returned by one of the altda goroutines waited on", "err", err)
				}
			}
			l.Log.Info("Waiting for L1 txs to be confirmed...")
			err := queue.Wait()
			if err != nil {
				l.Log.Error("Error returned by one of the txmgr goroutines waited on", "err", err)
			}
		} else {
			l.Log.Info("Txmgr is closed, remaining channel data won't be sent")
		}
	}

	for {
		select {
		case <-ticker.C:
			if !l.checkTxpool(queue, receiptsCh) {
				continue
			}
			if err := l.loadBlocksIntoState(l.shutdownCtx); errors.Is(err, ErrReorg) {
				err := l.state.Close()
				if err != nil {
					if errors.Is(err, ErrPendingAfterClose) {
						l.Log.Warn("Closed channel manager to handle L2 reorg with pending channel(s) remaining - submitting")
					} else {
						l.Log.Error("Error closing the channel manager to handle a L2 reorg", "err", err)
					}
				}
				// on reorg we want to publish all pending state then wait until each result clears before resetting
				// the state.
				publishAndWait()
				l.clearState(l.shutdownCtx)
				continue
			}
			l.publishStateToL1(queue, receiptsCh, daGroup)
		case <-l.shutdownCtx.Done():
			if l.Txmgr.IsClosed() {
				l.Log.Info("Txmgr is closed, remaining channel data won't be sent")
				return
			}
			// This removes any never-submitted pending channels, so these do not have to be drained with transactions.
			// Any remaining unfinished channel is terminated, so its data gets submitted.
			err := l.state.Close()
			if err != nil {
				if errors.Is(err, ErrPendingAfterClose) {
					l.Log.Warn("Closed channel manager on shutdown with pending channel(s) remaining - submitting")
				} else {
					l.Log.Error("Error closing the channel manager on shutdown", "err", err)
				}
			}
			publishAndWait()
			l.Log.Info("Finished publishing all remaining channel data")
			return
		}
	}
}

// waitNodeSync Check to see if there was a batcher tx sent recently that
// still needs more block confirmations before being considered finalized
func (l *BatchSubmitter) waitNodeSync() error {
	ctx := l.shutdownCtx
	rollupClient, err := l.EndpointProvider.RollupClient(ctx)
	if err != nil {
		return fmt.Errorf("failed to get rollup client: %w", err)
	}

	cCtx, cancel := context.WithTimeout(ctx, l.Config.NetworkTimeout)
	defer cancel()

	l1Tip, err := l.l1Tip(cCtx)
	if err != nil {
		return fmt.Errorf("failed to retrieve l1 tip: %w", err)
	}

	l1TargetBlock := l1Tip.Number
	if l.Config.CheckRecentTxsDepth != 0 {
		l.Log.Info("Checking for recently submitted batcher transactions on L1")
		recentBlock, found, err := eth.CheckRecentTxs(cCtx, l.L1Client, l.Config.CheckRecentTxsDepth, l.Txmgr.From())
		if err != nil {
			return fmt.Errorf("failed checking recent batcher txs: %w", err)
		}
		l.Log.Info("Checked for recently submitted batcher transactions on L1",
			"l1_head", l1Tip, "l1_recent", recentBlock, "found", found)
		l1TargetBlock = recentBlock
	}

	return dial.WaitRollupSync(l.shutdownCtx, l.Log, rollupClient, l1TargetBlock, time.Second*12)
}

// publishStateToL1 queues up all pending TxData to be published to the L1, returning when there is
// no more data to queue for publishing or if there was an error queing the data.
func (l *BatchSubmitter) publishStateToL1(queue *txmgr.Queue[txRef], receiptsCh chan txmgr.TxReceipt[txRef], daGroup *errgroup.Group) {
	for {
		// if the txmgr is closed, we stop the transaction sending
		if l.Txmgr.IsClosed() {
			l.Log.Info("Txmgr is closed, aborting state publishing")
			return
		}
		if !l.checkTxpool(queue, receiptsCh) {
			l.Log.Info("txpool state is not good, aborting state publishing")
			return
		}
		err := l.publishTxToL1(l.killCtx, queue, receiptsCh, daGroup)
		if err != nil {
			if err != io.EOF {
				l.Log.Error("Error publishing tx to l1", "err", err)
			}
			return
		}
	}
}

// clearState clears the state of the channel manager
func (l *BatchSubmitter) clearState(ctx context.Context) {
	l.Log.Info("Clearing state")
	defer l.Log.Info("State cleared")

	clearStateWithL1Origin := func() bool {
		l1SafeOrigin, err := l.safeL1Origin(ctx)
		if err != nil {
			l.Log.Warn("Failed to query L1 safe origin, will retry", "err", err)
			return false
		} else {
			l.Log.Info("Clearing state with safe L1 origin", "origin", l1SafeOrigin)
			l.state.Clear(l1SafeOrigin)
			return true
		}
	}

	// Attempt to set the L1 safe origin and clear the state, if fetching fails -- fall through to an infinite retry
	if clearStateWithL1Origin() {
		return
	}

	tick := time.NewTicker(5 * time.Second)
	defer tick.Stop()

	for {
		select {
		case <-tick.C:
			if clearStateWithL1Origin() {
				return
			}
		case <-ctx.Done():
			l.Log.Warn("Clearing state cancelled")
			l.state.Clear(eth.BlockID{})
			return
		}
	}
}

// publishTxToL1 submits a single state tx to the L1
func (l *BatchSubmitter) publishTxToL1(ctx context.Context, queue *txmgr.Queue[txRef], receiptsCh chan txmgr.TxReceipt[txRef], daGroup *errgroup.Group) error {
	// send all available transactions
	l1tip, err := l.l1Tip(ctx)
	if err != nil {
		l.Log.Error("Failed to query L1 tip", "err", err)
		return err
	}
	l.recordL1Tip(l1tip)

	// Collect next transaction data. This pulls data out of the channel, so we need to make sure
	// to put it back if ever da or txmgr requests fail, by calling l.recordFailedDARequest/recordFailedTx.
	txdata, err := l.state.TxData(l1tip.ID())

	if err == io.EOF {
		l.Log.Trace("No transaction data available")
		return err
	} else if err != nil {
		l.Log.Error("Unable to get tx data", "err", err)
		return err
	}

	if err = l.sendTransaction(txdata, queue, receiptsCh, daGroup); err != nil {
		return fmt.Errorf("BatchSubmitter.sendTransaction failed: %w", err)
	}
	return nil
}

func (l *BatchSubmitter) safeL1Origin(ctx context.Context) (eth.BlockID, error) {
	c, err := l.EndpointProvider.RollupClient(ctx)
	if err != nil {
		log.Error("Failed to get rollup client", "err", err)
		return eth.BlockID{}, fmt.Errorf("safe l1 origin: error getting rollup client: %w", err)
	}

	cCtx, cancel := context.WithTimeout(ctx, l.Config.NetworkTimeout)
	defer cancel()

	status, err := c.SyncStatus(cCtx)
	if err != nil {
		log.Error("Failed to get sync status", "err", err)
		return eth.BlockID{}, fmt.Errorf("safe l1 origin: error getting sync status: %w", err)
	}

	// If the safe L2 block origin is 0, we are at the genesis block and should use the L1 origin from the rollup config.
	if status.SafeL2.L1Origin.Number == 0 {
		return l.RollupConfig.Genesis.L1, nil
	}

	return status.SafeL2.L1Origin, nil
}

// cancelBlockingTx creates an empty transaction of appropriate type to cancel out the incompatible
// transaction stuck in the txpool. In the future we might send an actual batch transaction instead
// of an empty one to avoid wasting the tx fee.
func (l *BatchSubmitter) cancelBlockingTx(queue *txmgr.Queue[txRef], receiptsCh chan txmgr.TxReceipt[txRef], isBlockedBlob bool) {
	var candidate *txmgr.TxCandidate
	var err error
	if isBlockedBlob {
		candidate = l.calldataTxCandidate([]byte{})
	} else if candidate, err = l.blobTxCandidate(emptyTxData); err != nil {
		panic(err) // this error should not happen
	}
	l.Log.Warn("sending a cancellation transaction to unblock txpool", "blocked_blob", isBlockedBlob)
	l.sendTx(txData{}, true, candidate, queue, receiptsCh)
}

// publishToAltDAAndL1 posts the txdata to the DA Provider and then sends the commitment to L1.
func (l *BatchSubmitter) publishToAltDAAndL1(txdata txData, queue *txmgr.Queue[txRef], receiptsCh chan txmgr.TxReceipt[txRef], daGroup *errgroup.Group) {
	// sanity checks
	if nf := len(txdata.frames); nf != 1 {
		l.Log.Crit("Unexpected number of frames in calldata tx", "num_frames", nf)
	}
	if txdata.asBlob {
		l.Log.Crit("Unexpected blob txdata with AltDA enabled")
	}

	// when posting txdata to an external DA Provider, we use a goroutine to avoid blocking the main loop
	// since it may take a while for the request to return.
	goroutineSpawned := daGroup.TryGo(func() error {
		// TODO: probably shouldn't be using the global shutdownCtx here, see https://go.dev/blog/context-and-structs
		// but sendTransaction receives l.killCtx as an argument, which currently is only canceled after waiting for the main loop
		// to exit, which would wait on this DA call to finish, which would take a long time.
		// So we prefer to mimic the behavior of txmgr and cancel all pending DA/txmgr requests when the batcher is stopped.
		comm, err := l.AltDA.SetInput(l.shutdownCtx, txdata.CallData())
		if err != nil {
			l.Log.Error("Failed to post input to Alt DA", "error", err)
			// requeue frame if we fail to post to the DA Provider so it can be retried
			// note: this assumes that the da server caches requests, otherwise it might lead to resubmissions of the blobs
			l.recordFailedDARequest(txdata.ID(), err)
			return nil
		}
		l.Log.Info("Set altda input", "commitment", comm, "tx", txdata.ID())
		candidate := l.calldataTxCandidate(comm.TxData())
		l.sendTx(txdata, false, candidate, queue, receiptsCh)
		return nil
	})
	if !goroutineSpawned {
		// We couldn't start the goroutine because the errgroup.Group limit
		// is already reached. Since we can't send the txdata, we have to
		// return it for later processing. We use nil error to skip error logging.
		l.recordFailedDARequest(txdata.ID(), nil)
	}
}

// sendTransaction creates & queues for sending a transaction to the batch inbox address with the given `txData`.
// This call will block if the txmgr queue is at the  max-pending limit.
// The method will block if the queue's MaxPendingTransactions is exceeded.
func (l *BatchSubmitter) sendTransaction(txdata txData, queue *txmgr.Queue[txRef], receiptsCh chan txmgr.TxReceipt[txRef], daGroup *errgroup.Group) error {
	var err error

	// if Alt DA is enabled we post the txdata to the DA Provider and replace it with the commitment.
	if l.Config.UseAltDA {
		l.publishToAltDAAndL1(txdata, queue, receiptsCh, daGroup)
		// we return nil to allow publishStateToL1 to keep processing the next txdata
		return nil
	}

	var candidate *txmgr.TxCandidate
	if txdata.asBlob {
		if candidate, err = l.blobTxCandidate(txdata); err != nil {
			// We could potentially fall through and try a calldata tx instead, but this would
			// likely result in the chain spending more in gas fees than it is tuned for, so best
			// to just fail. We do not expect this error to trigger unless there is a serious bug
			// or configuration issue.
			return fmt.Errorf("could not create blob tx candidate: %w", err)
		}
	} else {
		// sanity check
		if nf := len(txdata.frames); nf != 1 {
			l.Log.Crit("Unexpected number of frames in calldata tx", "num_frames", nf)
		}
		candidate = l.calldataTxCandidate(txdata.CallData())
	}

<<<<<<< HEAD
	if *candidate.To != l.RollupConfig.BatchInboxAddress {
		return fmt.Errorf("candidate.To is not inbox")
	}
	isEOAPointer := l.inboxIsEOA.Load()
	if isEOAPointer == nil {
		var code []byte
		code, err = l.L1Client.CodeAt(ctx, *candidate.To, nil)
		if err != nil {
			return fmt.Errorf("CodeAt failed:%w", err)
		}
		isEOA := len(code) == 0
		isEOAPointer = &isEOA
		l.inboxIsEOA.Store(isEOAPointer)
	}

	// Don't set GasLimit when inbox is contract so that later on `EstimateGas` will be called
	if !*isEOAPointer {
		intrinsicGas, err := core.IntrinsicGas(candidate.TxData, nil, false, true, true, false)
		if err != nil {
			// we log instead of return an error here because txmgr can do its own gas estimation
			l.Log.Error("Failed to calculate intrinsic gas", "err", err)
		} else {
			candidate.GasLimit = intrinsicGas
		}
=======
	l.sendTx(txdata, false, candidate, queue, receiptsCh)
	return nil
}

// sendTx uses the txmgr queue to send the given transaction candidate after setting its
// gaslimit. It will block if the txmgr queue has reached its MaxPendingTransactions limit.
func (l *BatchSubmitter) sendTx(txdata txData, isCancel bool, candidate *txmgr.TxCandidate, queue *txmgr.Queue[txRef], receiptsCh chan txmgr.TxReceipt[txRef]) {
	intrinsicGas, err := core.IntrinsicGas(candidate.TxData, nil, false, true, true, false)
	if err != nil {
		// we log instead of return an error here because txmgr can do its own gas estimation
		l.Log.Error("Failed to calculate intrinsic gas", "err", err)
	} else {
		candidate.GasLimit = intrinsicGas
>>>>>>> 718b9b01
	}

	queue.Send(txRef{id: txdata.ID(), isCancel: isCancel, isBlob: txdata.asBlob}, *candidate, receiptsCh)
}

func (l *BatchSubmitter) blobTxCandidate(data txData) (*txmgr.TxCandidate, error) {
	blobs, err := data.Blobs()
	if err != nil {
		return nil, fmt.Errorf("generating blobs for tx data: %w", err)
	}
	size := data.Len()
	lastSize := len(data.frames[len(data.frames)-1].data)
	l.Log.Info("Building Blob transaction candidate",
		"size", size, "last_size", lastSize, "num_blobs", len(blobs))
	l.Metr.RecordBlobUsedBytes(lastSize)
	return &txmgr.TxCandidate{
		To:    &l.RollupConfig.BatchInboxAddress,
		Blobs: blobs,
	}, nil
}

func (l *BatchSubmitter) calldataTxCandidate(data []byte) *txmgr.TxCandidate {
	l.Log.Info("Building Calldata transaction candidate", "size", len(data))
	return &txmgr.TxCandidate{
		To:     &l.RollupConfig.BatchInboxAddress,
		TxData: data,
	}
}

func (l *BatchSubmitter) handleReceipt(r txmgr.TxReceipt[txRef]) {
	// Record TX Status
	if r.Err != nil {
		l.recordFailedTx(r.ID.id, r.Err)
	} else {
<<<<<<< HEAD
		// check tx status
		if r.Receipt.Status == types.ReceiptStatusFailed {
			l.recordFailedTx(r.ID, ErrInboxTransactionFailed)
			return
		}

		l.recordConfirmedTx(r.ID, r.Receipt)
=======
		l.recordConfirmedTx(r.ID.id, r.Receipt)
>>>>>>> 718b9b01
	}
}

func (l *BatchSubmitter) recordL1Tip(l1tip eth.L1BlockRef) {
	if l.lastL1Tip == l1tip {
		return
	}
	l.lastL1Tip = l1tip
	l.Metr.RecordLatestL1Block(l1tip)
}

func (l *BatchSubmitter) recordFailedDARequest(id txID, err error) {
	if err != nil {
		l.Log.Warn("DA request failed", logFields(id, err)...)
	}
	l.state.TxFailed(id)
}

func (l *BatchSubmitter) recordFailedTx(id txID, err error) {
	l.inboxIsEOA.Store(nil)
	l.Log.Warn("Transaction failed to send", logFields(id, err)...)
	l.state.TxFailed(id)
}

func (l *BatchSubmitter) recordConfirmedTx(id txID, receipt *types.Receipt) {
	l.Log.Info("Transaction confirmed", logFields(id, receipt)...)
	l1block := eth.ReceiptBlockID(receipt)
	l.state.TxConfirmed(id, l1block)
}

// l1Tip gets the current L1 tip as a L1BlockRef. The passed context is assumed
// to be a lifetime context, so it is internally wrapped with a network timeout.
func (l *BatchSubmitter) l1Tip(ctx context.Context) (eth.L1BlockRef, error) {
	tctx, cancel := context.WithTimeout(ctx, l.Config.NetworkTimeout)
	defer cancel()
	head, err := l.L1Client.HeaderByNumber(tctx, nil)
	if err != nil {
		return eth.L1BlockRef{}, fmt.Errorf("getting latest L1 block: %w", err)
	}
	return eth.InfoToL1BlockRef(eth.HeaderBlockInfo(head)), nil
}

func (l *BatchSubmitter) checkTxpool(queue *txmgr.Queue[txRef], receiptsCh chan txmgr.TxReceipt[txRef]) bool {
	l.txpoolMutex.Lock()
	if l.txpoolState == TxpoolBlocked {
		// txpoolState is set to Blocked only if Send() is returning
		// ErrAlreadyReserved. In this case, the TxMgr nonce should be reset to nil,
		// allowing us to send a cancellation transaction.
		l.txpoolState = TxpoolCancelPending
		isBlob := l.txpoolBlockedBlob
		l.txpoolMutex.Unlock()
		l.cancelBlockingTx(queue, receiptsCh, isBlob)
		return false
	}
	r := l.txpoolState == TxpoolGood
	l.txpoolMutex.Unlock()
	return r
}

func logFields(xs ...any) (fs []any) {
	for _, x := range xs {
		switch v := x.(type) {
		case txID:
			fs = append(fs, "tx_id", v.String())
		case *types.Receipt:
			fs = append(fs, "tx", v.TxHash, "block", eth.ReceiptBlockID(v))
		case error:
			fs = append(fs, "err", v)
		default:
			fs = append(fs, "ERROR", fmt.Sprintf("logFields: unknown type: %T", x))
		}
	}
	return fs
}<|MERGE_RESOLUTION|>--- conflicted
+++ resolved
@@ -26,12 +26,10 @@
 	"golang.org/x/sync/errgroup"
 )
 
-<<<<<<< HEAD
-var ErrBatcherNotRunning = errors.New("batcher is not running")
-var ErrInboxTransactionFailed = errors.New("inbox transaction failed")
-=======
+
 var (
 	ErrBatcherNotRunning = errors.New("batcher is not running")
+	ErrInboxTransactionFailed = errors.New("inbox transaction failed")
 	emptyTxData          = txData{
 		frames: []frameData{
 			{
@@ -65,7 +63,6 @@
 	}
 	return txIDStringer(r.id)
 }
->>>>>>> 718b9b01
 
 type L1Client interface {
 	HeaderByNumber(ctx context.Context, number *big.Int) (*types.Header, error)
@@ -665,7 +662,7 @@
 		candidate = l.calldataTxCandidate(txdata.CallData())
 	}
 
-<<<<<<< HEAD
+
 	if *candidate.To != l.RollupConfig.BatchInboxAddress {
 		return fmt.Errorf("candidate.To is not inbox")
 	}
@@ -690,7 +687,7 @@
 		} else {
 			candidate.GasLimit = intrinsicGas
 		}
-=======
+	}
 	l.sendTx(txdata, false, candidate, queue, receiptsCh)
 	return nil
 }
@@ -704,7 +701,6 @@
 		l.Log.Error("Failed to calculate intrinsic gas", "err", err)
 	} else {
 		candidate.GasLimit = intrinsicGas
->>>>>>> 718b9b01
 	}
 
 	queue.Send(txRef{id: txdata.ID(), isCancel: isCancel, isBlob: txdata.asBlob}, *candidate, receiptsCh)
@@ -739,17 +735,13 @@
 	if r.Err != nil {
 		l.recordFailedTx(r.ID.id, r.Err)
 	} else {
-<<<<<<< HEAD
 		// check tx status
 		if r.Receipt.Status == types.ReceiptStatusFailed {
 			l.recordFailedTx(r.ID, ErrInboxTransactionFailed)
 			return
 		}
 
-		l.recordConfirmedTx(r.ID, r.Receipt)
-=======
 		l.recordConfirmedTx(r.ID.id, r.Receipt)
->>>>>>> 718b9b01
 	}
 }
 
