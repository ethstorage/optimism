// SPDX-License-Identifier: MIT
pragma solidity ^0.8.0;

/// @title Predeploys
/// @notice Contains constant addresses for protocol contracts that are pre-deployed to the L2 system.
//          This excludes the preinstalls (non-protocol contracts).
library Predeploys {
    /// @notice Number of predeploy-namespace addresses reserved for protocol usage.
    uint256 internal constant PREDEPLOY_COUNT = 2048;

    /// @custom:legacy
    /// @notice Address of the LegacyMessagePasser predeploy. Deprecate. Use the updated
    ///         L2ToL1MessagePasser contract instead.
    address internal constant LEGACY_MESSAGE_PASSER = 0x4200000000000000000000000000000000000000;

    /// @custom:legacy
    /// @notice Address of the L1MessageSender predeploy. Deprecated. Use L2CrossDomainMessenger
    ///         or access tx.origin (or msg.sender) in a L1 to L2 transaction instead.
    ///         Not embedded into new OP-Stack chains.
    address internal constant L1_MESSAGE_SENDER = 0x4200000000000000000000000000000000000001;

    /// @custom:legacy
    /// @notice Address of the DeployerWhitelist predeploy. No longer active.
    address internal constant DEPLOYER_WHITELIST = 0x4200000000000000000000000000000000000002;

    /// @notice Address of the canonical WETH contract.
    address internal constant WETH = 0x4200000000000000000000000000000000000006;

    /// @notice Address of the L2CrossDomainMessenger predeploy.
    address internal constant L2_CROSS_DOMAIN_MESSENGER = 0x4200000000000000000000000000000000000007;

    /// @notice Address of the GasPriceOracle predeploy. Includes fee information
    ///         and helpers for computing the L1 portion of the transaction fee.
    address internal constant GAS_PRICE_ORACLE = 0x420000000000000000000000000000000000000F;

    /// @notice Address of the L2StandardBridge predeploy.
    address internal constant L2_STANDARD_BRIDGE = 0x4200000000000000000000000000000000000010;

    //// @notice Address of the SequencerFeeWallet predeploy.
    address internal constant SEQUENCER_FEE_WALLET = 0x4200000000000000000000000000000000000011;

    /// @notice Address of the OptimismMintableERC20Factory predeploy.
    address internal constant OPTIMISM_MINTABLE_ERC20_FACTORY = 0x4200000000000000000000000000000000000012;

    /// @custom:legacy
    /// @notice Address of the L1BlockNumber predeploy. Deprecated. Use the L1Block predeploy
    ///         instead, which exposes more information about the L1 state.
    address internal constant L1_BLOCK_NUMBER = 0x4200000000000000000000000000000000000013;

    /// @notice Address of the L2ERC721Bridge predeploy.
    address internal constant L2_ERC721_BRIDGE = 0x4200000000000000000000000000000000000014;

    /// @notice Address of the L1Block predeploy.
    address internal constant L1_BLOCK_ATTRIBUTES = 0x4200000000000000000000000000000000000015;

    /// @notice Address of the L2ToL1MessagePasser predeploy.
    address internal constant L2_TO_L1_MESSAGE_PASSER = 0x4200000000000000000000000000000000000016;

    /// @notice Address of the OptimismMintableERC721Factory predeploy.
    address internal constant OPTIMISM_MINTABLE_ERC721_FACTORY = 0x4200000000000000000000000000000000000017;

    /// @notice Address of the ProxyAdmin predeploy.
    address internal constant PROXY_ADMIN = 0x4200000000000000000000000000000000000018;

    /// @notice Address of the BaseFeeVault predeploy.
    address internal constant BASE_FEE_VAULT = 0x4200000000000000000000000000000000000019;

    /// @notice Address of the L1FeeVault predeploy.
    address internal constant L1_FEE_VAULT = 0x420000000000000000000000000000000000001A;

    /// @notice Address of the SchemaRegistry predeploy.
    address internal constant SCHEMA_REGISTRY = 0x4200000000000000000000000000000000000020;

    /// @notice Address of the EAS predeploy.
    address internal constant EAS = 0x4200000000000000000000000000000000000021;

<<<<<<< HEAD
    /// @notice Address of the SoulETH predeploy.
    address internal constant SoulETH = 0x42000000000000000000000000000000000000FE;

    /// @notice Address of the MultiCall3 predeploy.
    address internal constant MultiCall3 = 0xcA11bde05977b3631167028862bE2a173976CA11;

    /// @notice Address of the Create2Deployer predeploy.
    address internal constant Create2Deployer = 0x13b0D85CcB8bf860b6b79AF3029fCA081AE9beF2;

    /// @notice Address of the Safe_v130 predeploy.
    address internal constant Safe_v130 = 0x69f4D1788e39c87893C980c06EdF4b7f686e2938;

    /// @notice Address of the SafeL2_v130 predeploy.
    address internal constant SafeL2_v130 = 0xfb1bffC9d739B8D520DaF37dF666da4C687191EA;

    /// @notice Address of the MultiSendCallOnly_v130 predeploy.
    address internal constant MultiSendCallOnly_v130 = 0xA1dabEF33b3B82c7814B6D82A79e50F4AC44102B;

    /// @notice Address of the SafeSingletonFactory predeploy.
    address internal constant SafeSingletonFactory = 0x914d7Fec6aaC8cd542e72Bca78B30650d45643d7;

    /// @notice Address of the DeterministicDeploymentProxy predeploy.
    address internal constant DeterministicDeploymentProxy = 0x4e59b44847b379578588920cA78FbF26c0B4956C;

    /// @notice Address of the MultiSend_v130 predeploy.
    address internal constant MultiSend_v130 = 0x998739BFdAAdde7C933B942a68053933098f9EDa;

    /// @notice Address of the Permit2 predeploy.
    address internal constant Permit2 = 0x000000000022D473030F116dDEE9F6B43aC78BA3;
=======
    /// @notice Address of the GovernanceToken predeploy.
    address internal constant GOVERNANCE_TOKEN = 0x4200000000000000000000000000000000000042;
>>>>>>> 101ad1a0

    /// @custom:legacy
    /// @notice Address of the LegacyERC20ETH predeploy. Deprecated. Balances are migrated to the
    ///         state trie as of the Bedrock upgrade. Contract has been locked and write functions
    ///         can no longer be accessed.
    address internal constant LEGACY_ERC20_ETH = 0xDeadDeAddeAddEAddeadDEaDDEAdDeaDDeAD0000;

    /// @notice Address of the CrossL2Inbox predeploy.
    address internal constant CROSS_L2_INBOX = 0x4200000000000000000000000000000000000022;

    /// @notice Address of the L2ToL2CrossDomainMessenger predeploy.
    address internal constant L2_TO_L2_CROSS_DOMAIN_MESSENGER = 0x4200000000000000000000000000000000000023;

    /// @notice Returns the name of the predeploy at the given address.
    function getName(address _addr) internal pure returns (string memory out_) {
        require(isPredeployNamespace(_addr), "Predeploys: address must be a predeploy");
        if (_addr == LEGACY_MESSAGE_PASSER) return "LegacyMessagePasser";
        if (_addr == L1_MESSAGE_SENDER) return "L1MessageSender";
        if (_addr == DEPLOYER_WHITELIST) return "DeployerWhitelist";
        if (_addr == WETH) return "WETH";
        if (_addr == L2_CROSS_DOMAIN_MESSENGER) return "L2CrossDomainMessenger";
        if (_addr == GAS_PRICE_ORACLE) return "GasPriceOracle";
        if (_addr == L2_STANDARD_BRIDGE) return "L2StandardBridge";
        if (_addr == SEQUENCER_FEE_WALLET) return "SequencerFeeVault";
        if (_addr == OPTIMISM_MINTABLE_ERC20_FACTORY) return "OptimismMintableERC20Factory";
        if (_addr == L1_BLOCK_NUMBER) return "L1BlockNumber";
        if (_addr == L2_ERC721_BRIDGE) return "L2ERC721Bridge";
        if (_addr == L1_BLOCK_ATTRIBUTES) return "L1Block";
        if (_addr == L2_TO_L1_MESSAGE_PASSER) return "L2ToL1MessagePasser";
        if (_addr == OPTIMISM_MINTABLE_ERC721_FACTORY) return "OptimismMintableERC721Factory";
        if (_addr == PROXY_ADMIN) return "ProxyAdmin";
        if (_addr == BASE_FEE_VAULT) return "BaseFeeVault";
        if (_addr == L1_FEE_VAULT) return "L1FeeVault";
        if (_addr == SCHEMA_REGISTRY) return "SchemaRegistry";
        if (_addr == EAS) return "EAS";
        if (_addr == GOVERNANCE_TOKEN) return "GovernanceToken";
        if (_addr == LEGACY_ERC20_ETH) return "LegacyERC20ETH";
        if (_addr == CROSS_L2_INBOX) return "CrossL2Inbox";
        if (_addr == L2_TO_L2_CROSS_DOMAIN_MESSENGER) return "L2ToL2CrossDomainMessenger";
        revert("Predeploys: unnamed predeploy");
    }

    /// @notice Returns true if the predeploy is not proxied.
    function notProxied(address _addr) internal pure returns (bool) {
        return _addr == GOVERNANCE_TOKEN || _addr == WETH;
    }

    /// @notice Returns true if the address is a defined predeploy that is embedded into new OP-Stack chains.
    function isSupportedPredeploy(address _addr) internal pure returns (bool) {
        return _addr == LEGACY_MESSAGE_PASSER || _addr == DEPLOYER_WHITELIST || _addr == WETH
            || _addr == L2_CROSS_DOMAIN_MESSENGER || _addr == GAS_PRICE_ORACLE || _addr == L2_STANDARD_BRIDGE
            || _addr == SEQUENCER_FEE_WALLET || _addr == OPTIMISM_MINTABLE_ERC20_FACTORY || _addr == L1_BLOCK_NUMBER
            || _addr == L2_ERC721_BRIDGE || _addr == L1_BLOCK_ATTRIBUTES || _addr == L2_TO_L1_MESSAGE_PASSER
            || _addr == OPTIMISM_MINTABLE_ERC721_FACTORY || _addr == PROXY_ADMIN || _addr == BASE_FEE_VAULT
            || _addr == L1_FEE_VAULT || _addr == SCHEMA_REGISTRY || _addr == EAS || _addr == GOVERNANCE_TOKEN;
    }

    function isPredeployNamespace(address _addr) internal pure returns (bool) {
        return uint160(_addr) >> 11 == uint160(0x4200000000000000000000000000000000000000) >> 11;
    }

    /// @notice Function to compute the expected address of the predeploy implementation
    ///         in the genesis state.
    function predeployToCodeNamespace(address _addr) internal pure returns (address) {
        require(
            isPredeployNamespace(_addr), "Predeploys: can only derive code-namespace address for predeploy addresses"
        );
        return address(
            uint160(uint256(uint160(_addr)) & 0xffff | uint256(uint160(0xc0D3C0d3C0d3C0D3c0d3C0d3c0D3C0d3c0d30000)))
        );
    }
}<|MERGE_RESOLUTION|>--- conflicted
+++ resolved
@@ -74,40 +74,11 @@
     /// @notice Address of the EAS predeploy.
     address internal constant EAS = 0x4200000000000000000000000000000000000021;
 
-<<<<<<< HEAD
     /// @notice Address of the SoulETH predeploy.
     address internal constant SoulETH = 0x42000000000000000000000000000000000000FE;
 
-    /// @notice Address of the MultiCall3 predeploy.
-    address internal constant MultiCall3 = 0xcA11bde05977b3631167028862bE2a173976CA11;
-
-    /// @notice Address of the Create2Deployer predeploy.
-    address internal constant Create2Deployer = 0x13b0D85CcB8bf860b6b79AF3029fCA081AE9beF2;
-
-    /// @notice Address of the Safe_v130 predeploy.
-    address internal constant Safe_v130 = 0x69f4D1788e39c87893C980c06EdF4b7f686e2938;
-
-    /// @notice Address of the SafeL2_v130 predeploy.
-    address internal constant SafeL2_v130 = 0xfb1bffC9d739B8D520DaF37dF666da4C687191EA;
-
-    /// @notice Address of the MultiSendCallOnly_v130 predeploy.
-    address internal constant MultiSendCallOnly_v130 = 0xA1dabEF33b3B82c7814B6D82A79e50F4AC44102B;
-
-    /// @notice Address of the SafeSingletonFactory predeploy.
-    address internal constant SafeSingletonFactory = 0x914d7Fec6aaC8cd542e72Bca78B30650d45643d7;
-
-    /// @notice Address of the DeterministicDeploymentProxy predeploy.
-    address internal constant DeterministicDeploymentProxy = 0x4e59b44847b379578588920cA78FbF26c0B4956C;
-
-    /// @notice Address of the MultiSend_v130 predeploy.
-    address internal constant MultiSend_v130 = 0x998739BFdAAdde7C933B942a68053933098f9EDa;
-
-    /// @notice Address of the Permit2 predeploy.
-    address internal constant Permit2 = 0x000000000022D473030F116dDEE9F6B43aC78BA3;
-=======
     /// @notice Address of the GovernanceToken predeploy.
     address internal constant GOVERNANCE_TOKEN = 0x4200000000000000000000000000000000000042;
->>>>>>> 101ad1a0
 
     /// @custom:legacy
     /// @notice Address of the LegacyERC20ETH predeploy. Deprecated. Balances are migrated to the
