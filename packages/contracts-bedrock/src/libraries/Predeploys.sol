--- conflicted
+++ resolved
@@ -135,11 +135,8 @@
             || _addr == L2_ERC721_BRIDGE || _addr == L1_BLOCK_ATTRIBUTES || _addr == L2_TO_L1_MESSAGE_PASSER
             || _addr == OPTIMISM_MINTABLE_ERC721_FACTORY || _addr == PROXY_ADMIN || _addr == BASE_FEE_VAULT
             || _addr == L1_FEE_VAULT || _addr == SCHEMA_REGISTRY || _addr == EAS || _addr == GOVERNANCE_TOKEN
-<<<<<<< HEAD
-            || (_useInterop && _addr == CROSS_L2_INBOX) || (_useInterop && _addr == L2_TO_L2_CROSS_DOMAIN_MESSENGER);
-=======
+            || (_useInterop && _addr == CROSS_L2_INBOX) || (_useInterop && _addr == L2_TO_L2_CROSS_DOMAIN_MESSENGER)
             || _addr == SOUL_GAS_TOKEN;
->>>>>>> f69000f8
     }
 
     function isPredeployNamespace(address _addr) internal pure returns (bool) {
