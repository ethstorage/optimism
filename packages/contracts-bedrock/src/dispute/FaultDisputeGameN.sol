// SPDX-License-Identifier: MIT
pragma solidity 0.8.15;

import { FixedPointMathLib } from "@solady/utils/FixedPointMathLib.sol";

import { IDelayedWETH } from "src/dispute/interfaces/IDelayedWETH.sol";
import { IDisputeGame } from "src/dispute/interfaces/IDisputeGame.sol";
import { IFaultDisputeGame } from "src/dispute/interfaces/IFaultDisputeGame.sol";
import { IInitializable } from "src/dispute/interfaces/IInitializable.sol";
import { IBigStepper, IPreimageOracle } from "src/dispute/interfaces/IBigStepper.sol";
import { IAnchorStateRegistry } from "src/dispute/interfaces/IAnchorStateRegistry.sol";

import { Clone } from "@solady/utils/Clone.sol";
import { Types } from "src/libraries/Types.sol";
import { ISemver } from "src/universal/ISemver.sol";

import { Types } from "src/libraries/Types.sol";
import { Hashing } from "src/libraries/Hashing.sol";
import { RLPReader } from "src/libraries/rlp/RLPReader.sol";
import "src/dispute/lib/Types.sol";
import "src/dispute/lib/Errors.sol";
import "src/dispute/lib/LibDA.sol";

/// @notice Thrown when an attempt is made to submit an incorrect position
error InvalidPosition();

/// @notice Thrown when an attempt is made to call a method that is no longer supported
error NotSupported();

/// @title FaultDisputeGame
/// @notice An implementation of the `IFaultDisputeGame` interface.
contract FaultDisputeGame is IFaultDisputeGame, Clone, ISemver {
    ////////////////////////////////////////////////////////////////
    //                         State Vars                         //
    ////////////////////////////////////////////////////////////////

    /// @notice The absolute prestate of the instruction trace. This is a constant that is defined
    ///         by the program that is being used to execute the trace.
    Claim internal immutable ABSOLUTE_PRESTATE;

    /// @notice The max depth of the game.
    uint256 internal immutable MAX_GAME_DEPTH;

    /// @notice The max depth of the output bisection portion of the position tree. Immediately beneath
    ///         this depth, execution trace bisection begins.
    uint256 internal immutable SPLIT_DEPTH;

    /// @notice The maximum duration that may accumulate on a team's chess clock before they may no longer respond.
    Duration internal immutable MAX_CLOCK_DURATION;

    /// @notice An onchain VM that performs single instruction steps on a fault proof program trace.
    IBigStepper internal immutable VM;

    /// @notice The game type ID.
    GameType internal immutable GAME_TYPE;

    /// @notice WETH contract for holding ETH.
    IDelayedWETH internal immutable WETH;

    /// @notice The anchor state registry.
    IAnchorStateRegistry internal immutable ANCHOR_STATE_REGISTRY;

    /// @notice The chain ID of the L2 network this contract argues about.
    uint256 internal immutable L2_CHAIN_ID;

    /// @notice The duration of the clock extension. Will be doubled if the grandchild is the root claim of an execution
    ///         trace bisection subgame.
    Duration internal immutable CLOCK_EXTENSION;

    /// @notice The global root claim's position is always at gindex 1.
    Position internal constant ROOT_POSITION = Position.wrap(1);

    /// @notice The index of the block number in the RLP-encoded block header.
    /// @dev Consensus encoding reference:
    /// https://github.com/paradigmxyz/reth/blob/5f82993c23164ce8ccdc7bf3ae5085205383a5c8/crates/primitives/src/header.rs#L368
    uint256 internal constant HEADER_BLOCK_NUMBER_INDEX = 8;

    /// @notice Semantic version.
    /// @custom:semver 1.2.0
    string public constant version = "1.2.0";

    /// @notice The starting timestamp of the game
    Timestamp public createdAt;

    /// @notice The timestamp of the game's global resolution.
    Timestamp public resolvedAt;

    /// @inheritdoc IDisputeGame
    GameStatus public status;

    /// @notice Flag for the `initialize` function to prevent re-initialization.
    bool internal initialized;

    /// @notice Bits of N-ary search
    uint256 public immutable N_BITS;

    /// @notice Bits of N-ary search
    uint256 public immutable MAX_ATTACK_BRANCH;

    /// @notice Flag for whether or not the L2 block number claim has been invalidated via `challengeRootL2Block`.
    bool public l2BlockNumberChallenged;

    /// @notice The challenger of the L2 block number claim. Should always be `address(0)` if `l2BlockNumberChallenged`
    ///         is `false`. Should be the address of the challenger if `l2BlockNumberChallenged` is `true`.
    address public l2BlockNumberChallenger;

    /// @notice An append-only array of all claims made during the dispute game.
    ClaimData[] public claimData;

    /// @notice Credited balances for winning participants.
    mapping(address => uint256) public credit;

    /// @notice A mapping to allow for constant-time lookups of existing claims.
    mapping(Hash => bool) public claims;

    /// @notice A mapping of subgames rooted at a claim index to other claim indices in the subgame.
    mapping(uint256 => uint256[]) public subgames;

    /// @notice A mapping of resolved subgames rooted at a claim index.
    mapping(uint256 => bool) public resolvedSubgames;

    /// @notice A mapping of claim indices to resolution checkpoints.
    mapping(uint256 => ResolutionCheckpoint) public resolutionCheckpoints;

    /// @notice The latest finalized output root, serving as the anchor for output bisection.
    OutputRoot public startingOutputRoot;

    /// @param _gameType The type ID of the game.
    /// @param _absolutePrestate The absolute prestate of the instruction trace.
    /// @param _maxGameDepth The maximum depth of bisection.
    /// @param _splitDepth The final depth of the output bisection portion of the game.
    /// @param _clockExtension The clock extension to perform when the remaining duration is less than the extension.
    /// @param _maxClockDuration The maximum amount of time that may accumulate on a team's chess clock.
    /// @param _vm An onchain VM that performs single instruction steps on an FPP trace.
    /// @param _weth WETH contract for holding ETH.
    /// @param _anchorStateRegistry The contract that stores the anchor state for each game type.
    /// @param _l2ChainId Chain ID of the L2 network this contract argues about.
    constructor(
        GameType _gameType,
        Claim _absolutePrestate,
        uint256 _maxGameDepth,
        uint256 _splitDepth,
        Duration _clockExtension,
        Duration _maxClockDuration,
        IBigStepper _vm,
        IDelayedWETH _weth,
        IAnchorStateRegistry _anchorStateRegistry,
        uint256 _l2ChainId
    ) {
        // The max game depth may not be greater than `LibPosition.MAX_POSITION_BITLEN - 1`.
        if (_maxGameDepth > LibPosition.MAX_POSITION_BITLEN - 1) revert MaxDepthTooLarge();
        // The split depth cannot be greater than or equal to the max game depth.
        if (_splitDepth >= _maxGameDepth) revert InvalidSplitDepth();
        // The clock extension may not be greater than the max clock duration.
        if (_clockExtension.raw() > _maxClockDuration.raw()) revert InvalidClockExtension();

        GAME_TYPE = _gameType;
        ABSOLUTE_PRESTATE = _absolutePrestate;
        MAX_GAME_DEPTH = _maxGameDepth;
        SPLIT_DEPTH = _splitDepth;
        CLOCK_EXTENSION = _clockExtension;
        MAX_CLOCK_DURATION = _maxClockDuration;
        VM = _vm;
        WETH = _weth;
        ANCHOR_STATE_REGISTRY = _anchorStateRegistry;
        L2_CHAIN_ID = _l2ChainId;
        // N_BITS ** 2 = N-ary
        N_BITS = 2;
        MAX_ATTACK_BRANCH = (1 << N_BITS) - 1;
    }

    /// @inheritdoc IInitializable
    function initialize() public payable virtual {
        // SAFETY: Any revert in this function will bubble up to the DisputeGameFactory and
        // prevent the game from being created.
        //
        // Implicit assumptions:
        // - The `gameStatus` state variable defaults to 0, which is `GameStatus.IN_PROGRESS`
        // - The dispute game factory will enforce the required bond to initialize the game.
        //
        // Explicit checks:
        // - The game must not have already been initialized.
        // - An output root cannot be proposed at or before the starting block number.

        // INVARIANT: The game must not have already been initialized.
        if (initialized) revert AlreadyInitialized();

        // Grab the latest anchor root.
        (Hash root, uint256 rootBlockNumber) = ANCHOR_STATE_REGISTRY.anchors(GAME_TYPE);

        // Should only happen if this is a new game type that hasn't been set up yet.
        if (root.raw() == bytes32(0)) revert AnchorRootNotFound();

        // Set the starting output root.
        startingOutputRoot = OutputRoot({ l2BlockNumber: rootBlockNumber, root: root });

        // Revert if the calldata size is not the expected length.
        //
        // This is to prevent adding extra or omitting bytes from to `extraData` that result in a different game UUID
        // in the factory, but are not used by the game, which would allow for multiple dispute games for the same
        // output proposal to be created.
        //
        // Expected length: 0x7A
        // - 0x04 selector
        // - 0x14 creator address
        // - 0x20 root claim
        // - 0x20 l1 head
        // - 0x20 extraData
        // - 0x02 CWIA bytes
        assembly {
            if iszero(eq(calldatasize(), 0x7A)) {
                // Store the selector for `BadExtraData()` & revert
                mstore(0x00, 0x9824bdab)
                revert(0x1C, 0x04)
            }
        }

        // Do not allow the game to be initialized if the root claim corresponds to a block at or before the
        // configured starting block number.
        if (l2BlockNumber() <= rootBlockNumber) revert UnexpectedRootClaim(rootClaim());

        // Set the root claim
        claimData.push(
            ClaimData({
                parentIndex: type(uint32).max,
                counteredBy: address(0),
                claimant: gameCreator(),
                bond: uint128(msg.value),
                claim: rootClaim(),
                position: ROOT_POSITION,
                clock: LibClock.wrap(Duration.wrap(0), Timestamp.wrap(uint64(block.timestamp)))
            })
        );

        // Set the game as initialized.
        initialized = true;

        require(
            SPLIT_DEPTH % N_BITS == 0 && MAX_GAME_DEPTH % N_BITS == 0,
            "SPLIT_DEPTH and MAX_GAME_DEPTH must be multiples of N_BITS"
        );

        // Deposit the bond.
        WETH.deposit{ value: msg.value }();

        // Set the game's starting timestamp
        createdAt = Timestamp.wrap(uint64(block.timestamp));
    }

    ////////////////////////////////////////////////////////////////
    //                  `IFaultDisputeGame` impl                  //
    ////////////////////////////////////////////////////////////////

    /// @notice Represents the proofs to verify preState/postState and transition in stepV2().
    /// @custom:field preStateItem      preState with its proof from DA.
    /// @custom:field postStateItem     postState with its proof from DA.
    /// @custom:field vmProof           Proof for VM step.
    struct StepProof {
        LibDA.DAItem preStateItem;
        LibDA.DAItem postStateItem;
        bytes vmProof;
    }

    function stepV2(
        uint256 _claimIndex,
        uint64 _attackBranch,
        bytes calldata _stateData,
        StepProof calldata _proof
    )
        public
        virtual
    {
        require(_attackBranch <= MAX_ATTACK_BRANCH);
        // INVARIANT: Steps cannot be made unless the game is currently in progress.
        if (status != GameStatus.IN_PROGRESS) revert GameNotInProgress();

        // Get the parent. If it does not exist, the call will revert with OOB.
        ClaimData storage parent = claimData[_claimIndex];

        // Pull the parent position out of storage.
        Position parentPos = parent.position;
        // INVARIANT: A step cannot be made unless the move position is 1 below the `MAX_GAME_DEPTH`
        if (parentPos.depth() != MAX_GAME_DEPTH) revert InvalidParent();

        // Determine the expected pre & post states of the step.
        Claim preStateClaim;
        Claim postStateClaim;
        Position postStatePos;
        if (MAX_ATTACK_BRANCH != _attackBranch) {
            uint256 claimIndex = _claimIndex;
            Position preStatePos;

            // If the step position's index at depth is 0, the prestate is the absolute
            // prestate.
            // If the step is an attack at a trace index > 0, the prestate exists elsewhere in
            // the game state.
            // NOTE: We localize the `indexAtDepth` for the current execution trace subgame by finding
            //       the remainder of the index at depth divided by 2 ** (MAX_GAME_DEPTH - SPLIT_DEPTH),
            //       which is the number of leaves in each execution trace subgame. This is so that we can
            //       determine whether or not the step position is represents the `ABSOLUTE_PRESTATE`.
            // Determine the position of the step.
            Position stepPos = parentPos.moveN(N_BITS, _attackBranch);
            if (stepPos.indexAtDepth() % (1 << (MAX_GAME_DEPTH - SPLIT_DEPTH)) == 0) {
                preStateClaim = ABSOLUTE_PRESTATE;
            } else {
                (preStateClaim, preStatePos) = _findTraceAncestorV2(
                    Position.wrap(parentPos.raw() - 1 + _attackBranch), claimIndex, false, _proof.preStateItem
                );
            }
            // For all attacks, the poststate is the parent claim.
            postStatePos = Position.wrap(parent.position.raw() + _attackBranch);
            postStateClaim = getClaim(parent.claim.raw(), postStatePos, _proof.postStateItem);
        } else {
            uint256 claimIndex = _claimIndex;
            Position preStatePos;

            // If the step is a defense, the poststate exists elsewhere in the game state,
            // and the parent claim is the expected pre-state.
            preStatePos = Position.wrap(parent.position.raw() + _attackBranch - 1);
            preStateClaim = getClaim(parent.claim.raw(), preStatePos, _proof.preStateItem);
            (postStateClaim, postStatePos) =
                _findExecTraceAncestor(Position.wrap(parentPos.raw() + _attackBranch), claimIndex, _proof.postStateItem);
        }

        // INVARIANT: The prestate is always invalid if the passed `_stateData` is not the
        //            preimage of the prestate claim hash.
        //            We ignore the highest order byte of the digest because it is used to
        //            indicate the VM Status and is added after the digest is computed.
        if (keccak256(_stateData) << 8 != preStateClaim.raw() << 8) revert InvalidPrestate();

        // Compute the local preimage context for the step.
        Hash uuid = _findLocalContext(_claimIndex);

        // INVARIANT: If a step is an attack, the poststate is valid if the step produces
        //            the same poststate hash as the parent claim's value.
        //            If a step is a defense:
        //              1. If the parent claim and the found post state agree with each other
        //                 (depth diff % 2 == 0), the step is valid if it produces the same
        //                 state hash as the post state's claim.
        //              2. If the parent claim and the found post state disagree with each other
        //                 (depth diff % 2 != 0), the parent cannot be countered unless the step
        //                 produces the same state hash as `postState.claim`.
        // SAFETY:    While the `attack` path does not need an extra check for the post
        //            state's depth in relation to the parent, we don't need another
        //            branch because (n - n) % 2 == 0.
        bool validStep = VM.step(_stateData, _proof.vmProof, uuid.raw()) == postStateClaim.raw();
        bool parentPostAgree = ((parentPos.depth() - postStatePos.depth()) / N_BITS) % 2 == 0;
        if (parentPostAgree == validStep) revert ValidStep();

        // INVARIANT: A step cannot be made against a claim for a second time.
        if (parent.counteredBy != address(0)) revert DuplicateStep();

        // Set the parent claim as countered. We do not need to append a new claim to the game;
        // instead, we can just set the existing parent as countered.
        parent.counteredBy = msg.sender;
    }

    function moveV2(
        Claim _disputed,
        uint256 _challengeIndex,
        Claim _claim,
        uint64 _attackBranch
    )
        internal
    {
        // For N = 4 (bisec),
        // 1. _attackBranch == 0 (attack)
        // 2. _attackBranch == 1 (attack)
        // 3. _attackBranch == 2 (attack)
        // 4. _attackBranch == 3 (defend)
        require(_attackBranch <= MAX_ATTACK_BRANCH);
        // INVARIANT: Moves cannot be made unless the game is currently in progress.
        if (status != GameStatus.IN_PROGRESS) revert GameNotInProgress();

        // Get the parent. If it does not exist, the call will revert with OOB.
        ClaimData memory parent = claimData[_challengeIndex];

        // INVARIANT: The claim at the _challengeIndex must be the disputed claim.
        if (Claim.unwrap(parent.claim) != Claim.unwrap(_disputed)) revert InvalidDisputedClaimIndex();

        // Compute the position that the claim commits to. Because the parent's position is already
        // known, we can compute the next position by moving left or right depending on whether
        // or not the move is an attack or defense.
        Position parentPos = parent.position;
        Position nextPosition = parentPos.moveN(N_BITS, _attackBranch);
        uint256 nextPositionDepth = nextPosition.depth();

        // INVARIANT: A defense can never be made against the root claim of either the output root game or any
        //            of the execution trace bisection subgames. This is because the root claim commits to the
        //            entire state. Therefore, the only valid defense is to do nothing if it is agreed with.
        if ((_challengeIndex == 0 || nextPositionDepth == SPLIT_DEPTH + 2 * N_BITS) && 0 != _attackBranch) {
            revert CannotDefendRootClaim();
        }

        // INVARIANT: No moves against the root claim can be made after it has been challenged with
        //            `challengeRootL2Block`.`
        if (l2BlockNumberChallenged && _challengeIndex == 0) revert L2BlockNumberChallenged();

        // INVARIANT: A move can never surpass the `MAX_GAME_DEPTH`. The only option to counter a
        //            claim at this depth is to perform a single instruction step on-chain via
        //            the `step` function to prove that the state transition produces an unexpected
        //            post-state.
        if (nextPositionDepth > MAX_GAME_DEPTH) revert GameDepthExceeded();

        // When the next position surpasses the split depth (i.e., it is the root claim of an execution
        // trace bisection sub-game), we need to perform some extra verification steps.
        if (nextPositionDepth == SPLIT_DEPTH + N_BITS) {
            _verifyExecMultisectionRoot(_claim, _challengeIndex, parentPos, _attackBranch);
        }

        // INVARIANT: The `msg.value` must exactly equal the required bond.
        if (getRequiredBond(nextPosition) != msg.value) revert IncorrectBondAmount();

        // Compute the duration of the next clock. This is done by adding the duration of the
        // grandparent claim to the difference between the current block timestamp and the
        // parent's clock timestamp.
        Duration nextDuration = getChallengerDuration(_challengeIndex);

        // INVARIANT: A move can never be made once its clock has exceeded `MAX_CLOCK_DURATION`
        //            seconds of time.
        if (nextDuration.raw() == MAX_CLOCK_DURATION.raw()) revert ClockTimeExceeded();

        // If the remaining clock time has less than `CLOCK_EXTENSION` seconds remaining, grant the potential
        // grandchild's clock `CLOCK_EXTENSION` seconds. This is to ensure that, even if a player has to inherit another
        // team's clock to counter a freeloader claim, they will always have enough time to to respond. This extension
        // is bounded by the depth of the tree. If the potential grandchild is an execution trace bisection root, the
        // clock extension is doubled. This is to allow for extra time for the off-chain challenge agent to generate
        // the initial instruction trace on the native FPVM.
        if (nextDuration.raw() > MAX_CLOCK_DURATION.raw() - CLOCK_EXTENSION.raw()) {
            // If the potential grandchild is an execution trace bisection root, double the clock extension.
            uint64 extensionPeriod =
                nextPositionDepth == SPLIT_DEPTH - N_BITS ? CLOCK_EXTENSION.raw() * 2 : CLOCK_EXTENSION.raw();
            nextDuration = Duration.wrap(MAX_CLOCK_DURATION.raw() - extensionPeriod);
        }

        // Construct the next clock with the new duration and the current block timestamp.
        Clock nextClock = LibClock.wrap(nextDuration, Timestamp.wrap(uint64(block.timestamp)));

        // INVARIANT: There cannot be multiple identical claims with identical moves on the same challengeIndex. Multiple
        //            claims at the same position may dispute the same challengeIndex. However, they must have different
        //            values.
        Hash claimHash = _claim.hashClaimPos(nextPosition, _challengeIndex);
        if (claims[claimHash]) revert ClaimAlreadyExists();
        claims[claimHash] = true;

        // Create the new claim.
        claimData.push(
            ClaimData({
                parentIndex: uint32(_challengeIndex),
                // This is updated during subgame resolution
                counteredBy: address(0),
                claimant: msg.sender,
                bond: uint128(msg.value),
                claim: _claim,
                position: nextPosition,
                clock: nextClock
            })
        );

        // Update the subgame rooted at the parent claim.
        subgames[_challengeIndex].push(claimData.length - 1);

        // Deposit the bond.
        WETH.deposit{ value: msg.value }();

        // Emit the appropriate event for the attack or defense.
        emit Move(_challengeIndex, _claim, msg.sender);
    }

    /// @inheritdoc IFaultDisputeGame
    function attack(Claim _disputed, uint256 _parentIndex, Claim _claim) external payable {
        revert NotSupported();
        //move(_disputed, _parentIndex, _claim, true);
    }

    /// @inheritdoc IFaultDisputeGame
    function defend(Claim _disputed, uint256 _parentIndex, Claim _claim) external payable {
        revert NotSupported();
        //move(_disputed, _parentIndex, _claim, false);
    }

    /// @inheritdoc IFaultDisputeGame
<<<<<<< HEAD
    function addLocalData(uint256 _ident, uint256 _execLeafIdx, uint256 _partOffset) external { }
=======
    function addLocalData(uint256 _ident, uint256 _execLeafIdx, uint256 _partOffset) external {
        revert NotSupported();
    }
>>>>>>> be6b55bf

    function addLocalData(
        uint256 _ident,
        uint256 _execLeafIdx,
        uint256 _partOffset,
        LibDA.DAItem memory _daItem
    )
        external
        returns (Hash uuid_, bytes32 value_)
    {
        // INVARIANT: Local data can only be added if the game is currently in progress.
        if (status != GameStatus.IN_PROGRESS) revert GameNotInProgress();

        (Claim startingRoot, Position startingPos, Claim disputedRoot, Position disputedPos) =
            _findStartingAndDisputedOutputRoots(_execLeafIdx);
        uuid_ = _computeLocalContext(startingRoot, startingPos, disputedRoot, disputedPos);

        IPreimageOracle oracle = VM.oracle();
        if (_ident == LocalPreimageKey.L1_HEAD_HASH) {
            // Load the L1 head hash
            oracle.loadLocalData(_ident, uuid_.raw(), l1Head().raw(), 32, _partOffset);
            value_ = l1Head().raw();
        } else if (_ident == LocalPreimageKey.STARTING_OUTPUT_ROOT) {
            // Load the starting proposal's output root.
            Claim starting;
            // If the pos is 0, then the root itself is the output hash.
            if (startingPos.raw() == 0) {
                starting = startingRoot;
            } else {
                starting = getClaim(startingRoot.raw(), startingPos, _daItem);
            }
            oracle.loadLocalData(_ident, uuid_.raw(), starting.raw(), 32, _partOffset);
            value_ = starting.raw();
        } else if (_ident == LocalPreimageKey.DISPUTED_OUTPUT_ROOT) {
            // Load the disputed proposal's output root
            Claim disputed;
            // If the pos is 1, then the rootclaim itself is the output hash.
            if (disputedPos.raw() == 1) {
                disputed = disputedRoot;
            } else {
                disputed = getClaim(disputedRoot.raw(), disputedPos, _daItem);
            }
            oracle.loadLocalData(_ident, uuid_.raw(), disputed.raw(), 32, _partOffset);
            value_ = disputed.raw();
        } else if (_ident == LocalPreimageKey.DISPUTED_L2_BLOCK_NUMBER) {
            // Load the disputed proposal's L2 block number as a big-endian uint64 in the
            // high order 8 bytes of the word.

            // We add the index at depth + 1 to the starting block number to get the disputed L2
            // block number.
            uint256 l2Number = startingOutputRoot.l2BlockNumber + disputedPos.traceIndex(SPLIT_DEPTH) + 1;

            oracle.loadLocalData(_ident, uuid_.raw(), bytes32(l2Number << 0xC0), 8, _partOffset);
            value_ = bytes32(l2Number << 0xC0);
        } else if (_ident == LocalPreimageKey.CHAIN_ID) {
            // Load the chain ID as a big-endian uint64 in the high order 8 bytes of the word.
            oracle.loadLocalData(_ident, uuid_.raw(), bytes32(L2_CHAIN_ID << 0xC0), 8, _partOffset);
            value_ = bytes32(L2_CHAIN_ID << 0xC0);
        } else {
            revert InvalidLocalIdent();
        }
    }

    /// @inheritdoc IFaultDisputeGame
    function getNumToResolve(uint256 _claimIndex) public view returns (uint256 numRemainingChildren_) {
        ResolutionCheckpoint storage checkpoint = resolutionCheckpoints[_claimIndex];
        uint256[] storage challengeIndices = subgames[_claimIndex];
        uint256 challengeIndicesLen = challengeIndices.length;

        numRemainingChildren_ = challengeIndicesLen - checkpoint.subgameIndex;
    }

    /// @inheritdoc IFaultDisputeGame
    function l2BlockNumber() public pure returns (uint256 l2BlockNumber_) {
        l2BlockNumber_ = _getArgUint256(0x54);
    }

    /// @inheritdoc IFaultDisputeGame
    function startingBlockNumber() external view returns (uint256 startingBlockNumber_) {
        startingBlockNumber_ = startingOutputRoot.l2BlockNumber;
    }

    /// @inheritdoc IFaultDisputeGame
    function startingRootHash() external view returns (Hash startingRootHash_) {
        startingRootHash_ = startingOutputRoot.root;
    }

    /// @notice Challenges the root L2 block number by providing the preimage of the output root and the L2 block header
    ///         and showing that the committed L2 block number is incorrect relative to the claimed L2 block number.
    /// @param _outputRootProof The output root proof.
    /// @param _headerRLP The RLP-encoded L2 block header.
    function challengeRootL2Block(
        Types.OutputRootProof calldata _outputRootProof,
        bytes calldata _headerRLP
    )
        external
    {
        // INVARIANT: Moves cannot be made unless the game is currently in progress.
        if (status != GameStatus.IN_PROGRESS) revert GameNotInProgress();

        // The root L2 block claim can only be challenged once.
        if (l2BlockNumberChallenged) revert L2BlockNumberChallenged();

        // Verify the output root preimage.
        if (Hashing.hashOutputRootProof(_outputRootProof) != rootClaim().raw()) revert InvalidOutputRootProof();

        // Verify the block hash preimage.
        if (keccak256(_headerRLP) != _outputRootProof.latestBlockhash) revert InvalidHeaderRLP();

        // Decode the header RLP to find the number of the block. In the consensus encoding, the timestamp
        // is the 9th element in the list that represents the block header.
        RLPReader.RLPItem[] memory headerContents = RLPReader.readList(RLPReader.toRLPItem(_headerRLP));
        bytes memory rawBlockNumber = RLPReader.readBytes(headerContents[HEADER_BLOCK_NUMBER_INDEX]);

        // Sanity check the block number string length.
        if (rawBlockNumber.length > 32) revert InvalidHeaderRLP();

        // Convert the raw, left-aligned block number to a uint256 by aligning it as a big-endian
        // number in the low-order bytes of a 32-byte word.
        //
        // SAFETY: The length of `rawBlockNumber` is checked above to ensure it is at most 32 bytes.
        uint256 blockNumber;
        assembly {
            blockNumber := shr(shl(0x03, sub(0x20, mload(rawBlockNumber))), mload(add(rawBlockNumber, 0x20)))
        }

        // Ensure the block number does not match the block number claimed in the dispute game.
        if (blockNumber == l2BlockNumber()) revert BlockNumberMatches();

        // Issue a special counter to the root claim. This counter will always win the root claim subgame, and receive
        // the bond from the root claimant.
        l2BlockNumberChallenger = msg.sender;
        l2BlockNumberChallenged = true;
    }

    ////////////////////////////////////////////////////////////////
    //                    `IDisputeGame` impl                     //
    ////////////////////////////////////////////////////////////////

    /// @inheritdoc IDisputeGame
    function resolve() external returns (GameStatus status_) {
        // INVARIANT: Resolution cannot occur unless the game is currently in progress.
        if (status != GameStatus.IN_PROGRESS) revert GameNotInProgress();

        // INVARIANT: Resolution cannot occur unless the absolute root subgame has been resolved.
        if (!resolvedSubgames[0]) revert OutOfOrderResolution();

        // Update the global game status; The dispute has concluded.
        status_ = claimData[0].counteredBy == address(0) ? GameStatus.DEFENDER_WINS : GameStatus.CHALLENGER_WINS;
        resolvedAt = Timestamp.wrap(uint64(block.timestamp));

        // Update the status and emit the resolved event, note that we're performing an assignment here.
        emit Resolved(status = status_);

        // Try to update the anchor state, this should not revert.
        ANCHOR_STATE_REGISTRY.tryUpdateAnchorState();
    }

    /// @inheritdoc IFaultDisputeGame
    function resolveClaim(uint256 _claimIndex, uint256 _numToResolve) external {
        // INVARIANT: Resolution cannot occur unless the game is currently in progress.
        if (status != GameStatus.IN_PROGRESS) revert GameNotInProgress();

        ClaimData storage subgameRootClaim = claimData[_claimIndex];
        Duration challengeClockDuration = getChallengerDuration(_claimIndex);

        // INVARIANT: Cannot resolve a subgame unless the clock of its would-be counter has expired
        // INVARIANT: Assuming ordered subgame resolution, challengeClockDuration is always >= MAX_CLOCK_DURATION if all
        // descendant subgames are resolved
        if (challengeClockDuration.raw() < MAX_CLOCK_DURATION.raw()) revert ClockNotExpired();

        // INVARIANT: Cannot resolve a subgame twice.
        if (resolvedSubgames[_claimIndex]) revert ClaimAlreadyResolved();

        uint256[] storage challengeIndices = subgames[_claimIndex];
        uint256 challengeIndicesLen = challengeIndices.length;

        // Uncontested claims are resolved implicitly unless they are the root claim. Pay out the bond to the claimant
        // and return early.
        if (challengeIndicesLen == 0 && _claimIndex != 0) {
            // In the event that the parent claim is at the max depth, there will always be 0 subgames. If the
            // `counteredBy` field is set and there are no subgames, this implies that the parent claim was successfully
            // stepped against. In this case, we pay out the bond to the party that stepped against the parent claim.
            // Otherwise, the parent claim is uncontested, and the bond is returned to the claimant.
            address counteredBy = subgameRootClaim.counteredBy;
            address recipient = counteredBy == address(0) ? subgameRootClaim.claimant : counteredBy;
            _distributeBond(recipient, subgameRootClaim);
            resolvedSubgames[_claimIndex] = true;
            return;
        }

        // Fetch the resolution checkpoint from storage.
        ResolutionCheckpoint memory checkpoint = resolutionCheckpoints[_claimIndex];

        // If the checkpoint does not currently exist, initialize the current left most position as max u128.
        if (!checkpoint.initialCheckpointComplete) {
            checkpoint.leftmostPosition = Position.wrap(type(uint128).max);
            checkpoint.initialCheckpointComplete = true;

            // If `_numToResolve == 0`, assume that we can check all child subgames in this one callframe.
            if (_numToResolve == 0) _numToResolve = challengeIndicesLen;
        }

        // Assume parent is honest until proven otherwise
        uint256 lastToResolve = checkpoint.subgameIndex + _numToResolve;
        uint256 finalCursor = lastToResolve > challengeIndicesLen ? challengeIndicesLen : lastToResolve;
        for (uint256 i = checkpoint.subgameIndex; i < finalCursor; i++) {
            uint256 challengeIndex = challengeIndices[i];

            // INVARIANT: Cannot resolve a subgame containing an unresolved claim
            if (!resolvedSubgames[challengeIndex]) revert OutOfOrderResolution();

            ClaimData storage claim = claimData[challengeIndex];

            // If the child subgame is uncountered and further left than the current left-most counter,
            // update the parent subgame's `countered` address and the current `leftmostCounter`.
            // The left-most correct counter is preferred in bond payouts in order to discourage attackers
            // from countering invalid subgame roots via an invalid defense position. As such positions
            // cannot be correctly countered.
            // Note that correctly positioned defense, but invalid claimes can still be successfully countered.
            if (claim.counteredBy == address(0) && checkpoint.leftmostPosition.raw() > claim.position.raw()) {
                checkpoint.counteredBy = claim.claimant;
                checkpoint.leftmostPosition = claim.position;
            }
        }

        // Increase the checkpoint's cursor position by the number of children that were checked.
        checkpoint.subgameIndex = uint32(finalCursor);

        // Persist the checkpoint and allow for continuing in a separate transaction, if resolution is not already
        // complete.
        resolutionCheckpoints[_claimIndex] = checkpoint;

        // If all children have been traversed in the above loop, the subgame may be resolved. Otherwise, persist the
        // checkpoint and allow for continuation in a separate transaction.
        if (checkpoint.subgameIndex == challengeIndicesLen) {
            address countered = checkpoint.counteredBy;

            // Mark the subgame as resolved.
            resolvedSubgames[_claimIndex] = true;

            // Distribute the bond to the appropriate party.
            if (_claimIndex == 0 && l2BlockNumberChallenged) {
                // Special case: If the root claim has been challenged with the `challengeRootL2Block` function,
                // the bond is always paid out to the issuer of that challenge.
                address challenger = l2BlockNumberChallenger;
                _distributeBond(challenger, subgameRootClaim);
                subgameRootClaim.counteredBy = challenger;
            } else {
                // If the parent was not successfully countered, pay out the parent's bond to the claimant.
                // If the parent was successfully countered, pay out the parent's bond to the challenger.
                _distributeBond(countered == address(0) ? subgameRootClaim.claimant : countered, subgameRootClaim);

                // Once a subgame is resolved, we percolate the result up the DAG so subsequent calls to
                // resolveClaim will not need to traverse this subgame.
                subgameRootClaim.counteredBy = countered;
            }
        }
    }

    /// @inheritdoc IDisputeGame
    function gameType() public view override returns (GameType gameType_) {
        gameType_ = GAME_TYPE;
    }

    /// @inheritdoc IDisputeGame
    function gameCreator() public pure returns (address creator_) {
        creator_ = _getArgAddress(0x00);
    }

    /// @inheritdoc IDisputeGame
    function rootClaim() public pure returns (Claim rootClaim_) {
        rootClaim_ = Claim.wrap(_getArgBytes32(0x14));
    }

    /// @inheritdoc IDisputeGame
    function l1Head() public pure returns (Hash l1Head_) {
        l1Head_ = Hash.wrap(_getArgBytes32(0x34));
    }

    /// @inheritdoc IDisputeGame
    function extraData() public pure returns (bytes memory extraData_) {
        // The extra data starts at the second word within the cwia calldata and
        // is 32 bytes long.
        extraData_ = _getArgBytes(0x54, 0x20);
    }

    /// @inheritdoc IDisputeGame
    function gameData() external view returns (GameType gameType_, Claim rootClaim_, bytes memory extraData_) {
        gameType_ = gameType();
        rootClaim_ = rootClaim();
        extraData_ = extraData();
    }

    ////////////////////////////////////////////////////////////////
    //                       MISC EXTERNAL                        //
    ////////////////////////////////////////////////////////////////

    /// @notice Returns the required bond for a given move kind.
    /// @param _position The position of the bonded interaction.
    /// @return requiredBond_ The required ETH bond for the given move, in wei.
    function getRequiredBond(Position _position) public view returns (uint256 requiredBond_) {
        uint256 depth = uint256(_position.depth());
        if (depth > MAX_GAME_DEPTH) revert GameDepthExceeded();

        // Values taken from Big Bonds v1.5 (TM) spec.
        uint256 assumedBaseFee = 200 gwei;
        uint256 baseGasCharged = 400_000;
        uint256 highGasCharged = 300_000_000;

        // Goal here is to compute the fixed multiplier that will be applied to the base gas
        // charged to get the required gas amount for the given depth. We apply this multiplier
        // some `n` times where `n` is the depth of the position. We are looking for some number
        // that, when multiplied by itself `MAX_GAME_DEPTH` times and then multiplied by the base
        // gas charged, will give us the maximum gas that we want to charge.
        // We want to solve for (highGasCharged/baseGasCharged) ** (1/MAX_GAME_DEPTH).
        // We know that a ** (b/c) is equal to e ** (ln(a) * (b/c)).
        // We can compute e ** (ln(a) * (b/c)) quite easily with FixedPointMathLib.

        // Set up a, b, and c.
        uint256 a = highGasCharged / baseGasCharged;
        uint256 b = FixedPointMathLib.WAD;
        uint256 c = MAX_GAME_DEPTH * FixedPointMathLib.WAD;

        // Compute ln(a).
        // slither-disable-next-line divide-before-multiply
        uint256 lnA = uint256(FixedPointMathLib.lnWad(int256(a * FixedPointMathLib.WAD)));

        // Computes (b / c) with full precision using WAD = 1e18.
        uint256 bOverC = FixedPointMathLib.divWad(b, c);

        // Compute e ** (ln(a) * (b/c))
        // sMulWad can be used here since WAD = 1e18 maintains the same precision.
        uint256 numerator = FixedPointMathLib.mulWad(lnA, bOverC);
        int256 base = FixedPointMathLib.expWad(int256(numerator));

        // Compute the required gas amount.
        int256 rawGas = FixedPointMathLib.powWad(base, int256(depth * FixedPointMathLib.WAD));
        uint256 requiredGas = FixedPointMathLib.mulWad(baseGasCharged, uint256(rawGas));

        // Compute the required bond.
        requiredBond_ = assumedBaseFee * requiredGas;
    }

    /// @notice Claim the credit belonging to the recipient address.
    /// @param _recipient The owner and recipient of the credit.
    function claimCredit(address _recipient) external {
        // Remove the credit from the recipient prior to performing the external call.
        uint256 recipientCredit = credit[_recipient];
        credit[_recipient] = 0;

        // Revert if the recipient has no credit to claim.
        if (recipientCredit == 0) revert NoCreditToClaim();

        // Try to withdraw the WETH amount so it can be used here.
        WETH.withdraw(_recipient, recipientCredit);

        // Transfer the credit to the recipient.
        (bool success,) = _recipient.call{ value: recipientCredit }(hex"");
        if (!success) revert BondTransferFailed();
    }

    /// @notice Returns the amount of time elapsed on the potential challenger to `_claimIndex`'s chess clock. Maxes
    ///         out at `MAX_CLOCK_DURATION`.
    /// @param _claimIndex The index of the subgame root claim.
    /// @return duration_ The time elapsed on the potential challenger to `_claimIndex`'s chess clock.
    function getChallengerDuration(uint256 _claimIndex) public view returns (Duration duration_) {
        // INVARIANT: The game must be in progress to query the remaining time to respond to a given claim.
        if (status != GameStatus.IN_PROGRESS) {
            revert GameNotInProgress();
        }

        // Fetch the subgame root claim.
        ClaimData storage subgameRootClaim = claimData[_claimIndex];

        // Fetch the parent of the subgame root's clock, if it exists.
        Clock parentClock;
        if (subgameRootClaim.parentIndex != type(uint32).max) {
            parentClock = claimData[subgameRootClaim.parentIndex].clock;
        }

        // Compute the duration elapsed of the potential challenger's clock.
        uint64 challengeDuration =
            uint64(parentClock.duration().raw() + (block.timestamp - subgameRootClaim.clock.timestamp().raw()));
        duration_ = challengeDuration > MAX_CLOCK_DURATION.raw() ? MAX_CLOCK_DURATION : Duration.wrap(challengeDuration);
    }

    /// @notice Returns the length of the `claimData` array.
    function claimDataLen() external view returns (uint256 len_) {
        len_ = claimData.length;
    }

    ////////////////////////////////////////////////////////////////
    //                     IMMUTABLE GETTERS                      //
    ////////////////////////////////////////////////////////////////

    /// @notice Returns the absolute prestate of the instruction trace.
    function absolutePrestate() external view returns (Claim absolutePrestate_) {
        absolutePrestate_ = ABSOLUTE_PRESTATE;
    }

    /// @notice Returns the max game depth.
    function maxGameDepth() external view returns (uint256 maxGameDepth_) {
        maxGameDepth_ = MAX_GAME_DEPTH;
    }

    /// @notice Returns the split depth.
    function splitDepth() external view returns (uint256 splitDepth_) {
        splitDepth_ = SPLIT_DEPTH;
    }

    /// @notice Returns the max clock duration.
    function maxClockDuration() external view returns (Duration maxClockDuration_) {
        maxClockDuration_ = MAX_CLOCK_DURATION;
    }

    /// @notice Returns the clock extension constant.
    function clockExtension() external view returns (Duration clockExtension_) {
        clockExtension_ = CLOCK_EXTENSION;
    }

    /// @notice Returns the address of the VM.
    function vm() external view returns (IBigStepper vm_) {
        vm_ = VM;
    }

    /// @notice Returns the WETH contract for holding ETH.
    function weth() external view returns (IDelayedWETH weth_) {
        weth_ = WETH;
    }

    /// @notice Returns the anchor state registry contract.
    function anchorStateRegistry() external view returns (IAnchorStateRegistry registry_) {
        registry_ = ANCHOR_STATE_REGISTRY;
    }

    /// @notice Returns the chain ID of the L2 network this contract argues about.
    function l2ChainId() external view returns (uint256 l2ChainId_) {
        l2ChainId_ = L2_CHAIN_ID;
    }

    ////////////////////////////////////////////////////////////////
    //                          HELPERS                           //
    ////////////////////////////////////////////////////////////////

    /// @notice Pays out the bond of a claim to a given recipient.
    /// @param _recipient The recipient of the bond.
    /// @param _bonded The claim to pay out the bond of.
    function _distributeBond(address _recipient, ClaimData storage _bonded) internal {
        // Set all bits in the bond value to indicate that the bond has been paid out.
        uint256 bond = _bonded.bond;

        // Increase the recipient's credit.
        credit[_recipient] += bond;

        // Unlock the bond.
        WETH.unlock(_recipient, bond);
    }

    /// @notice Verifies the integrity of an execution bisection subgame's root claim. Reverts if the claim
    ///         is invalid.
    /// @param _rootClaim The root claim of the execution bisection subgame.
    function _verifyExecMultisectionRoot(
        Claim _rootClaim,
        uint256 _parentIdx,
        Position _parentPos,
        uint64 _attackBranch
    )
        internal
        view
    {
        // The root claim of an execution trace bisection sub-game must:
        // 1. Signal that the VM panicked or resulted in an invalid transition if the disputed output root
        //    was made by the opposing party.
        // 2. Signal that the VM resulted in a valid transition if the disputed output root was made by the same party.

        // If the move is a defense, the disputed output could have been made by either party. In this case, we
        // need to search for the parent output to determine what the expected status byte should be.
        Position disputedLeafPos = Position.wrap(_parentPos.raw() + _attackBranch);
        (, Position disputedPos) = _findTraceAncestorRoot({ _pos: disputedLeafPos, _start: _parentIdx, _global: true });
        uint8 vmStatus = uint8(_rootClaim.raw()[0]);

        if ((MAX_ATTACK_BRANCH != _attackBranch) || (disputedPos.depth() / N_BITS) % 2 == (SPLIT_DEPTH / N_BITS) % 2) {
            // If the move is an attack, the parent output is always deemed to be disputed. In this case, we only need
            // to check that the root claim signals that the VM panicked or resulted in an invalid transition.
            // If the move is a defense, and the disputed output and creator of the execution trace subgame disagree,
            // the root claim should also signal that the VM panicked or resulted in an invalid transition.
            if (!(vmStatus == VMStatuses.INVALID.raw() || vmStatus == VMStatuses.PANIC.raw())) {
                revert UnexpectedRootClaim(_rootClaim);
            }
        } else if (vmStatus != VMStatuses.VALID.raw()) {
            // The disputed output and the creator of the execution trace subgame agree. The status byte should
            // have signaled that the VM succeeded.
            revert UnexpectedRootClaim(_rootClaim);
        }
    }

    /// @notice Finds the trace ancestor of a given position within the DAG.
    /// @param _pos The position to find the trace ancestor claim of.
    /// @param _start The index to start searching from.
    /// @param _global Whether or not to search the entire dag or just within an execution trace subgame. If set to
    ///                `true`, and `_pos` is at or above the split depth, this function will revert.
    /// @return ancestor_ The ancestor claim that commits to the same trace index as `_pos`.
    function _findTraceAncestor(
        Position _pos,
        uint256 _start,
        bool _global
    )
        internal
        view
        returns (ClaimData storage ancestor_)
    {
        // Grab the trace ancestor's expected position.
        Position traceAncestorPos = _global ? _pos.traceAncestor() : _pos.traceAncestorBounded(SPLIT_DEPTH);

        // Walk up the DAG to find a claim that commits to the same trace index as `_pos`. It is
        // guaranteed that such a claim exists.
        ancestor_ = claimData[_start];
        while (ancestor_.position.raw() != traceAncestorPos.raw()) {
            ancestor_ = claimData[ancestor_.parentIndex];
        }
    }

    /// @notice Finds the starting and disputed output root for a given `ClaimData` within the DAG. This
    ///         `ClaimData` must be below the `SPLIT_DEPTH`.
    /// @param _start The index within `claimData` of the claim to start searching from.
    /// @return startingClaimRoot_ The starting output root claim.
    /// @return startingPos_ The starting output root position.
    /// @return disputedClaimRoot_ The disputed output root claim.
    /// @return disputedPos_ The disputed output root position.
    function _findStartingAndDisputedOutputRoots(uint256 _start)
        internal
        view
        returns (Claim startingClaimRoot_, Position startingPos_, Claim disputedClaimRoot_, Position disputedPos_)
    {
        // Fatch the starting claim.
        uint256 claimIdx = _start;
        ClaimData storage claim = claimData[claimIdx];

        // If the starting claim's depth is less than or equal to the split depth, we revert as this is UB.
        if (claim.position.depth() <= SPLIT_DEPTH) revert ClaimAboveSplit();

        // We want to:
        // 1. Find the first claim at the split depth.
        // 2. Determine whether it was the starting or disputed output for the exec game.
        // 3. Find the complimentary claim depending on the info from #2 (pre or post).

        // Walk up the DAG until the ancestor's depth is equal to the split depth.
        uint256 currentDepth;
        ClaimData storage execRootClaim = claim;
        while ((currentDepth = claim.position.depth()) > SPLIT_DEPTH) {
            uint256 parentIndex = claim.parentIndex;

            // If we're currently at the split depth + 1, we're at the root of the execution sub-game.
            // We need to keep track of the root claim here to determine whether the execution sub-game was
            // started with an attack or defense against the output leaf claim.
            if (currentDepth == SPLIT_DEPTH + N_BITS) execRootClaim = claim;

            claim = claimData[parentIndex];
            claimIdx = parentIndex;
        }

        // Determine whether the start of the execution sub-game was an attack or defense to the output root
        // above. This is important because it determines which claim is the starting output root and which
        // is the disputed output root.
        (Position execRootPos, Position outputPos) = (execRootClaim.position, claim.position);
        // Equation is (outputPos + attackBranch) * (1 << N_BITS) = execRootPos
        uint64 attackBranch = uint64(execRootPos.raw() / (1 << N_BITS) - outputPos.raw());

        // Determine the starting and disputed output root indices.
        // 1. If it was an attack, the disputed output root is `claim`, and the starting output root is
        //    elsewhere in the DAG (it must commit to the block # index at depth of `outputPos - 1`).
        // 2. If it was a defense, the starting output root is `claim`, and the disputed output root is
        //    elsewhere in the DAG (it must commit to the block # index at depth of `outputPos + 1`).
        if (attackBranch != MAX_ATTACK_BRANCH) {
            // If this is an attack on the first output root (the block directly after the starting
            // block number), the starting claim nor position exists in the tree. We leave these as
            // 0, which can be easily identified due to 0 being an invalid Gindex.
            if (outputPos.indexAtDepth() > 0 || attackBranch > 0) {
                (startingClaimRoot_, startingPos_) =
                    _findTraceAncestorRoot(Position.wrap(outputPos.raw() - 1 + attackBranch), claimIdx, true);
            } else {
                startingClaimRoot_ = Claim.wrap(startingOutputRoot.root.raw());
            }
            (disputedClaimRoot_, disputedPos_) = (claim.claim, Position.wrap(claim.position.raw() + attackBranch));
        } else {
            (startingClaimRoot_, startingPos_) = (claim.claim, Position.wrap(claim.position.raw() + attackBranch - 1));
            (disputedClaimRoot_, disputedPos_) =
                _findTraceAncestorRoot(Position.wrap(outputPos.raw() + attackBranch), claimIdx, true);
        }
    }

    /// @notice Finds the local context hash for a given claim index that is present in an execution trace subgame.
    /// @param _claimIndex The index of the claim to find the local context hash for.
    /// @return uuid_ The local context hash.
    function _findLocalContext(uint256 _claimIndex) internal view returns (Hash uuid_) {
        (Claim starting, Position startingPos, Claim disputed, Position disputedPos) =
            _findStartingAndDisputedOutputRoots(_claimIndex);
        uuid_ = _computeLocalContext(starting, startingPos, disputed, disputedPos);
    }

    /// @notice Computes the local context hash for a set of starting/disputed claim values and positions.
    /// @param _starting The starting claim.
    /// @param _startingPos The starting claim's position.
    /// @param _disputed The disputed claim.
    /// @param _disputedPos The disputed claim's position.
    /// @return uuid_ The local context hash.
    function _computeLocalContext(
        Claim _starting,
        Position _startingPos,
        Claim _disputed,
        Position _disputedPos
    )
        internal
        pure
        returns (Hash uuid_)
    {
        // A position of 0 indicates that the starting claim is the absolute prestate. In this special case,
        // we do not include the starting claim within the local context hash.
        uuid_ = _startingPos.raw() == 0
            ? Hash.wrap(keccak256(abi.encode(_disputed, _disputedPos)))
            : Hash.wrap(keccak256(abi.encode(_starting, _startingPos, _disputed, _disputedPos)));
    }

    function _findExecTraceAncestor(
        Position _pos,
        uint256 _start,
        LibDA.DAItem memory _daItem
    )
        internal
        view
        returns (Claim ancestorClaim_, Position ancestorPos_)
    {
        Claim ancestorClaimRoot;
        (ancestorClaimRoot, ancestorPos_) = _findTraceAncestorRoot(_pos, _start, false);
        // If the ancestor is the root claim, then return the claim directly
        if (ancestorPos_.depth() == SPLIT_DEPTH + N_BITS) {
            ancestorClaim_ = ancestorClaimRoot;
        } else {
            ancestorClaim_ = getClaim(ancestorClaimRoot.raw(), ancestorPos_, _daItem);
        }
    }

    function _findTraceAncestorV2(
        Position _pos,
        uint256 _start,
        bool _global,
        LibDA.DAItem memory _daItem
    )
        internal
        view
        returns (Claim ancestorClaim_, Position ancestorPos_)
    {
        Claim ancestorClaimRoot;
        (ancestorClaimRoot, ancestorPos_) = _findTraceAncestorRoot(_pos, _start, _global);
        ancestorClaim_ = getClaim(ancestorClaimRoot.raw(), ancestorPos_, _daItem);
    }

    function _findTraceAncestorRoot(
        Position _pos,
        uint256 _start,
        bool _global
    )
        internal
        view
        returns (Claim ancestorClaimRoot_, Position ancestorPos_)
    {
        // Grab the trace ancestor's expected position.
        ancestorPos_ = _global
            ? _traceAncestorV2(_pos, N_BITS)
            : _firstValidRightIndex(_pos.traceAncestorBounded(SPLIT_DEPTH), N_BITS);

        uint256 offset = ancestorPos_.raw() % (1 << N_BITS);
        // If ancestorPos_.raw() == 1, the rootClaim is returned
        if (ancestorPos_.raw() == 1) {
            return (rootClaim(), ancestorPos_);
        }
        uint256 traceAncestorPosValue = ancestorPos_.raw() - offset;
        // Walk up the DAG to find a claim that commits to the same trace index as `_pos`. It is
        // guaranteed that such a claim exists.
        ClaimData storage ancestor_ = claimData[_start];
        while (ancestor_.position.raw() != traceAncestorPosValue) {
            ancestor_ = claimData[ancestor_.parentIndex];
        }
        ancestorClaimRoot_ = ancestor_.claim;
    }

    function _traceAncestorV2(Position _position, uint256 _intervalDepth) internal pure returns (Position ancestor_) {
        if (_position.depth() % _intervalDepth != 0) {
            revert InvalidPosition();
        }
        ancestor_ = _position.traceAncestor();
        return _firstValidRightIndex(ancestor_, _intervalDepth);
    }

    /// @notice The position of the first claim submitted in the current location or subtree.
    /// @param _position Current location
    /// @param _intervalDepth The depth of the interval with each submission.
    /// @return first_ First valid location
    function _firstValidRightIndex(
        Position _position,
        uint256 _intervalDepth
    )
        internal
        pure
        returns (Position first_)
    {
        first_ = _position;
        for (uint64 start = first_.depth(); start % _intervalDepth != 0; start++) {
            first_ = first_.right();
        }
    }

    function attackV2(Claim _disputed, uint256 _parentIndex, uint64 _attackBranch, uint256 _daType, bytes memory _claims) public payable {
        Claim claim = Claim.wrap(LibDA.getClaimsHash(_daType, MAX_ATTACK_BRANCH, _claims));
        moveV2(_disputed, _parentIndex, claim, _attackBranch);
    }

    function step(
        uint256 _claimIndex,
        bool _isAttack,
        bytes calldata _stateData,
        bytes calldata _proof
    )
        public
        virtual
    {
        revert NotSupported();
    }

    function move(Claim _disputed, uint256 _challengeIndex, Claim _claim, bool _isAttack) public payable virtual {
        revert NotSupported();
    }

    function getClaim(
        bytes32 _claimRoot,
        Position _pos,
        LibDA.DAItem memory _daItem
    )
        internal
        view
        returns (Claim claim_)
    {
        LibDA.verifyClaimHash(
            _daItem.daType,
            _claimRoot,
            MAX_ATTACK_BRANCH,
            _pos.raw() % (MAX_ATTACK_BRANCH + 1),
            _daItem.dataHash,
            _daItem.proof
        );
        claim_ = Claim.wrap(_daItem.dataHash);
    }
}<|MERGE_RESOLUTION|>--- conflicted
+++ resolved
@@ -480,13 +480,9 @@
     }
 
     /// @inheritdoc IFaultDisputeGame
-<<<<<<< HEAD
-    function addLocalData(uint256 _ident, uint256 _execLeafIdx, uint256 _partOffset) external { }
-=======
     function addLocalData(uint256 _ident, uint256 _execLeafIdx, uint256 _partOffset) external {
         revert NotSupported();
     }
->>>>>>> be6b55bf
 
     function addLocalData(
         uint256 _ident,
