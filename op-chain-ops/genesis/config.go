--- conflicted
+++ resolved
@@ -198,103 +198,6 @@
 	// GovernanceTokenOwner represents the owner of the GovernanceToken. Has the ability
 	// to mint and burn tokens.
 	GovernanceTokenOwner common.Address `json:"governanceTokenOwner"`
-<<<<<<< HEAD
-	// DeploymentWaitConfirmations is the number of confirmations to wait during
-	// deployment. This is DEPRECATED and should be removed in a future PR.
-	DeploymentWaitConfirmations int `json:"deploymentWaitConfirmations"`
-	// EIP1559Elasticity is the elasticity of the EIP1559 fee market.
-	EIP1559Elasticity uint64 `json:"eip1559Elasticity"`
-	// EIP1559Denominator is the denominator of EIP1559 base fee market.
-	EIP1559Denominator uint64 `json:"eip1559Denominator"`
-	// EIP1559DenominatorCanyon is the denominator of EIP1559 base fee market when Canyon is active.
-	EIP1559DenominatorCanyon uint64 `json:"eip1559DenominatorCanyon"`
-	// SystemConfigStartBlock represents the block at which the op-node should start syncing
-	// from. It is an override to set this value on legacy networks where it is not set by
-	// default. It can be removed once all networks have this value set in their storage.
-	SystemConfigStartBlock uint64 `json:"systemConfigStartBlock"`
-	// FaultGameAbsolutePrestate is the absolute prestate of Cannon. This is computed
-	// by generating a proof from the 0th -> 1st instruction and grabbing the prestate from
-	// the output JSON. All honest challengers should agree on the setup state of the program.
-	FaultGameAbsolutePrestate common.Hash `json:"faultGameAbsolutePrestate"`
-	// FaultGameMaxDepth is the maximum depth of the position tree within the fault dispute game.
-	// `2^{FaultGameMaxDepth}` is how many instructions the execution trace bisection game
-	// supports. Ideally, this should be conservatively set so that there is always enough
-	// room for a full Cannon trace.
-	FaultGameMaxDepth uint64 `json:"faultGameMaxDepth"`
-	// FaultGameClockExtension is the amount of time that the dispute game will set the potential grandchild claim's,
-	// clock to, if the remaining time is less than this value at the time of a claim's creation.
-	FaultGameClockExtension uint64 `json:"faultGameClockExtension"`
-	// FaultGameMaxClockDuration is the maximum amount of time that may accumulate on a team's chess clock before they
-	// may no longer respond.
-	FaultGameMaxClockDuration uint64 `json:"faultGameMaxClockDuration"`
-	// FaultGameGenesisBlock is the block number for genesis.
-	FaultGameGenesisBlock uint64 `json:"faultGameGenesisBlock"`
-	// FaultGameGenesisOutputRoot is the output root for the genesis block.
-	FaultGameGenesisOutputRoot common.Hash `json:"faultGameGenesisOutputRoot"`
-	// FaultGameSplitDepth is the depth at which the fault dispute game splits from output roots to execution trace claims.
-	FaultGameSplitDepth uint64 `json:"faultGameSplitDepth"`
-	// FaultGameWithdrawalDelay is the number of seconds that users must wait before withdrawing ETH from a fault game.
-	FaultGameWithdrawalDelay uint64 `json:"faultGameWithdrawalDelay"`
-	// PreimageOracleMinProposalSize is the minimum number of bytes that a large preimage oracle proposal can be.
-	PreimageOracleMinProposalSize uint64 `json:"preimageOracleMinProposalSize"`
-	// PreimageOracleChallengePeriod is the number of seconds that challengers have to challenge a large preimage proposal.
-	PreimageOracleChallengePeriod uint64 `json:"preimageOracleChallengePeriod"`
-	// FundDevAccounts configures whether or not to fund the dev accounts. Should only be used
-	// during devnet deployments.
-	FundDevAccounts bool `json:"fundDevAccounts"`
-	// RequiredProtocolVersion indicates the protocol version that
-	// nodes are required to adopt, to stay in sync with the network.
-	RequiredProtocolVersion params.ProtocolVersion `json:"requiredProtocolVersion"`
-	// RequiredProtocolVersion indicates the protocol version that
-	// nodes are recommended to adopt, to stay in sync with the network.
-	RecommendedProtocolVersion params.ProtocolVersion `json:"recommendedProtocolVersion"`
-	// ProofMaturityDelaySeconds is the number of seconds that a proof must be
-	// mature before it can be used to finalize a withdrawal.
-	ProofMaturityDelaySeconds uint64 `json:"proofMaturityDelaySeconds"`
-	// DisputeGameFinalityDelaySeconds is an additional number of seconds a
-	// dispute game must wait before it can be used to finalize a withdrawal.
-	DisputeGameFinalityDelaySeconds uint64 `json:"disputeGameFinalityDelaySeconds"`
-	// RespectedGameType is the dispute game type that the OptimismPortal
-	// contract will respect for finalizing withdrawals.
-	RespectedGameType uint32 `json:"respectedGameType"`
-	// UseFaultProofs is a flag that indicates if the system is using fault
-	// proofs instead of the older output oracle mechanism.
-	UseFaultProofs bool `json:"useFaultProofs"`
-	// UseCustomGasToken is a flag to indicate that a custom gas token should be used
-	UseCustomGasToken bool `json:"useCustomGasToken"`
-	// CustomGasTokenAddress is the address of the ERC20 token to be used to pay for gas on L2.
-	CustomGasTokenAddress common.Address `json:"customGasTokenAddress"`
-	// UsePlasma is a flag that indicates if the system is using op-plasma
-	UsePlasma bool `json:"usePlasma"`
-	// DAChallengeWindow represents the block interval during which the availability of a data commitment can be challenged.
-	DAChallengeWindow uint64 `json:"daChallengeWindow"`
-	// DAResolveWindow represents the block interval during which a data availability challenge can be resolved.
-	DAResolveWindow uint64 `json:"daResolveWindow"`
-	// DABondSize represents the required bond size to initiate a data availability challenge.
-	DABondSize uint64 `json:"daBondSize"`
-	// DAResolverRefundPercentage represents the percentage of the resolving cost to be refunded to the resolver
-	// such as 100 means 100% refund.
-	DAResolverRefundPercentage uint64 `json:"daResolverRefundPercentage"`
-
-	// DAChallengeProxy represents the L1 address of the DataAvailabilityChallenge contract.
-	DAChallengeProxy common.Address `json:"daChallengeProxy"`
-
-	// When Cancun activates. Relative to L1 genesis.
-	L1CancunTimeOffset *hexutil.Uint64 `json:"l1CancunTimeOffset,omitempty"`
-
-	// UseInterop is a flag that indicates if the system is using interop
-	UseInterop bool `json:"useInterop,omitempty"`
-	// L2GenesisBlobTimeOffset is the number of seconds after genesis block that the L2Blob hard fork activates.
-	// Set it to 0 to activate at genesis. Nil to disable L2Blob.
-	L2GenesisBlobTimeOffset *hexutil.Uint64 `json:"l2GenesisBlobTimeOffset,omitempty"`
-
-	// UseSoulGasToken is a flag that indicates if the system is using SoulGasToken
-	UseSoulGasToken bool `json:"useSoulGasToken"`
-	// IsSoulBackedByNative is a flag that indicates if the SoulGasToken is backed by native.
-	// Only effective when UseSoulGasToken is true.
-	IsSoulBackedByNative bool `json:"isSoulBackedByNative"`
-=======
->>>>>>> 718b9b01
 }
 
 var _ ConfigChecker = (*GovernanceDeployConfig)(nil)
@@ -448,6 +351,10 @@
 
 	// UseInterop is a flag that indicates if the system is using interop
 	UseInterop bool `json:"useInterop,omitempty"`
+
+	// L2GenesisBlobTimeOffset is the number of seconds after genesis block that the L2Blob hard fork activates.
+	// Set it to 0 to activate at genesis. Nil to disable L2Blob.
+	L2GenesisBlobTimeOffset *hexutil.Uint64 `json:"l2GenesisBlobTimeOffset,omitempty"`
 }
 
 var _ ConfigChecker = (*UpgradeScheduleDeployConfig)(nil)
@@ -489,6 +396,17 @@
 
 func (d *UpgradeScheduleDeployConfig) InteropTime(genesisTime uint64) *uint64 {
 	return offsetToUpgradeTime(d.L2GenesisInteropTimeOffset, genesisTime)
+}
+
+func (d *UpgradeScheduleDeployConfig) L2BlobTime(genesisTime uint64) *uint64 {
+	if d.L2GenesisBlobTimeOffset == nil {
+		return nil
+	}
+	v := uint64(0)
+	if offset := *d.L2GenesisBlobTimeOffset; offset > 0 {
+		v = genesisTime + uint64(offset)
+	}
+	return &v
 }
 
 func (d *UpgradeScheduleDeployConfig) AllocMode(genesisTime uint64) L2AllocsMode {
@@ -833,6 +751,15 @@
 	ProtocolVersionsProxy common.Address `json:"protocolVersionsProxy"`
 }
 
+// SoulGasTokenConfig configures the SoulGasToken deployment to L2.
+type SoulGasTokenConfig struct {
+	// UseSoulGasToken is a flag that indicates if the system is using SoulGasToken
+	UseSoulGasToken bool `json:"useSoulGasToken"`
+	// IsSoulBackedByNative is a flag that indicates if the SoulGasToken is backed by native.
+	// Only effective when UseSoulGasToken is true.
+	IsSoulBackedByNative bool `json:"isSoulBackedByNative"`
+}
+
 // DependencyContext is the contextual configuration needed to verify the L1 dependencies,
 // used by DeployConfig.CheckAddresses.
 type DependencyContext struct {
@@ -920,6 +847,9 @@
 
 	// Legacy, ignored, here for strict-JSON decoding to be accepted.
 	LegacyDeployConfig `evm:"-"`
+
+	// SoulGasToken L2 configs
+	SoulGasTokenConfig
 }
 
 // Copy will deeply copy the DeployConfig. This does a JSON roundtrip to copy
@@ -974,17 +904,6 @@
 	d.DAChallengeProxy = deployments.DataAvailabilityChallengeProxy
 }
 
-func (d *DeployConfig) L2BlobTime(genesisTime uint64) *uint64 {
-	if d.L2GenesisBlobTimeOffset == nil {
-		return nil
-	}
-	v := uint64(0)
-	if offset := *d.L2GenesisBlobTimeOffset; offset > 0 {
-		v = genesisTime + uint64(offset)
-	}
-	return &v
-}
-
 // RollupConfig converts a DeployConfig to a rollup.Config. If Ecotone is active at genesis, the
 // Overhead value is considered a noop.
 func (d *DeployConfig) RollupConfig(l1StartBlock *types.Header, l2GenesisBlockHash common.Hash, l2GenesisBlockNumber uint64) (*rollup.Config, error) {
@@ -1004,17 +923,15 @@
 		}
 	}
 
-<<<<<<< HEAD
+	l1StartTime := l1StartBlock.Time
+
 	var l2BlobConfig *rollup.L2BlobConfig
 	if d.L2GenesisBlobTimeOffset != nil {
 		l2BlobConfig = &rollup.L2BlobConfig{
-			L2BlobTime: d.L2BlobTime(l1StartBlock.Time()),
-		}
-	}
-=======
-	l1StartTime := l1StartBlock.Time
-
->>>>>>> 718b9b01
+			L2BlobTime: d.L2BlobTime(l1StartTime),
+		}
+	}
+
 	return &rollup.Config{
 		Genesis: rollup.Genesis{
 			L1: eth.BlockID{
@@ -1033,25 +950,6 @@
 				GasLimit:    uint64(d.L2GenesisBlockGasLimit),
 			},
 		},
-<<<<<<< HEAD
-		BlockTime:              d.L2BlockTime,
-		MaxSequencerDrift:      d.MaxSequencerDrift,
-		SeqWindowSize:          d.SequencerWindowSize,
-		ChannelTimeout:         d.ChannelTimeout,
-		L1ChainID:              new(big.Int).SetUint64(d.L1ChainID),
-		L2ChainID:              new(big.Int).SetUint64(d.L2ChainID),
-		BatchInboxAddress:      d.BatchInboxAddress,
-		DepositContractAddress: d.OptimismPortalProxy,
-		L1SystemConfigAddress:  d.SystemConfigProxy,
-		RegolithTime:           d.RegolithTime(l1StartBlock.Time()),
-		CanyonTime:             d.CanyonTime(l1StartBlock.Time()),
-		DeltaTime:              d.DeltaTime(l1StartBlock.Time()),
-		EcotoneTime:            d.EcotoneTime(l1StartBlock.Time()),
-		FjordTime:              d.FjordTime(l1StartBlock.Time()),
-		InteropTime:            d.InteropTime(l1StartBlock.Time()),
-		PlasmaConfig:           plasma,
-		L2BlobConfig:           l2BlobConfig,
-=======
 		BlockTime:               d.L2BlockTime,
 		MaxSequencerDrift:       d.MaxSequencerDrift,
 		SeqWindowSize:           d.SequencerWindowSize,
@@ -1070,7 +968,7 @@
 		InteropTime:             d.InteropTime(l1StartTime),
 		ProtocolVersionsAddress: d.ProtocolVersionsProxy,
 		AltDAConfig:             altDA,
->>>>>>> 718b9b01
+		L2BlobConfig:            l2BlobConfig,
 	}, nil
 }
 
