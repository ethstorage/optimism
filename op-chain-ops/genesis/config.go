--- conflicted
+++ resolved
@@ -287,14 +287,11 @@
 	// When Cancun activates. Relative to L1 genesis.
 	L1CancunTimeOffset *hexutil.Uint64 `json:"l1CancunTimeOffset,omitempty"`
 
-<<<<<<< HEAD
 	// UseInterop is a flag that indicates if the system is using interop
 	UseInterop bool `json:"useInterop,omitempty"`
-=======
 	// l2 blob related configs
 	EnableL2Blob bool     `json:"enable_l2_blob,omitempty"`
 	DACURLS      []string `json:"dac_urls,omitempty"`
->>>>>>> bd01933e
 }
 
 // Copy will deeply copy the DeployConfig. This does a JSON roundtrip to copy
@@ -666,15 +663,8 @@
 		EcotoneTime:            d.EcotoneTime(l1StartBlock.Time()),
 		FjordTime:              d.FjordTime(l1StartBlock.Time()),
 		InteropTime:            d.InteropTime(l1StartBlock.Time()),
-<<<<<<< HEAD
 		PlasmaConfig:           plasma,
-=======
-		UsePlasma:              d.UsePlasma,
-		DAChallengeAddress:     d.DAChallengeProxy,
-		DAChallengeWindow:      d.DAChallengeWindow,
-		DAResolveWindow:        d.DAResolveWindow,
 		L2BlobConfig:           l2BlobConfig,
->>>>>>> bd01933e
 	}, nil
 }
 
