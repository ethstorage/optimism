package node

import (
	"context"
	"errors"
	"fmt"
	"io"
	"sync/atomic"
	"time"

	"github.com/hashicorp/go-multierror"
	"github.com/libp2p/go-libp2p/core/peer"

	"github.com/ethereum/go-ethereum"
	gethevent "github.com/ethereum/go-ethereum/event"
	"github.com/ethereum/go-ethereum/log"

	altda "github.com/ethereum-optimism/optimism/op-alt-da"
	"github.com/ethereum-optimism/optimism/op-node/metrics"
	"github.com/ethereum-optimism/optimism/op-node/node/safedb"
	"github.com/ethereum-optimism/optimism/op-node/p2p"
	"github.com/ethereum-optimism/optimism/op-node/rollup"
	"github.com/ethereum-optimism/optimism/op-node/rollup/conductor"
	"github.com/ethereum-optimism/optimism/op-node/rollup/driver"
	"github.com/ethereum-optimism/optimism/op-node/rollup/event"
	"github.com/ethereum-optimism/optimism/op-node/rollup/sequencing"
	"github.com/ethereum-optimism/optimism/op-node/rollup/sync"
	"github.com/ethereum-optimism/optimism/op-service/client"
	"github.com/ethereum-optimism/optimism/op-service/eth"
	"github.com/ethereum-optimism/optimism/op-service/httputil"
	"github.com/ethereum-optimism/optimism/op-service/oppprof"
	"github.com/ethereum-optimism/optimism/op-service/retry"
	"github.com/ethereum-optimism/optimism/op-service/sources"
)

var ErrAlreadyClosed = errors.New("node is already closed")

type closableSafeDB interface {
	rollup.SafeHeadListener
	SafeDBReader
	io.Closer
}

type OpNode struct {
	// Retain the config to test for active features rather than test for runtime state.
	cfg        *Config
	log        log.Logger
	appVersion string
	metrics    *metrics.Metrics

	l1HeadsSub     ethereum.Subscription // Subscription to get L1 heads (automatically re-subscribes on error)
	l1SafeSub      ethereum.Subscription // Subscription to get L1 safe blocks, a.k.a. justified data (polling)
	l1FinalizedSub ethereum.Subscription // Subscription to get L1 safe blocks, a.k.a. justified data (polling)

	eventSys   event.System
	eventDrain event.Drainer

	l1Source  *sources.L1Client     // L1 Client to fetch data from
	l2Driver  *driver.Driver        // L2 Engine to Sync
	l2Source  *sources.EngineClient // L2 Execution Engine RPC bindings
	server    *rpcServer            // RPC server hosting the rollup-node API
	p2pNode   *p2p.NodeP2P          // P2P node functionality
	p2pSigner p2p.Signer            // p2p gossip application messages will be signed with this signer
	tracer    Tracer                // tracer to get events for testing/debugging
	runCfg    *RuntimeConfig        // runtime configurables

	safeDB closableSafeDB

	rollupHalt string // when to halt the rollup, disabled if empty

	pprofService *oppprof.Service
	metricsSrv   *httputil.HTTPServer

	beacon *sources.L1BeaconClient

	supervisor *sources.SupervisorClient

	// some resources cannot be stopped directly, like the p2p gossipsub router (not our design),
	// and depend on this ctx to be closed.
	resourcesCtx   context.Context
	resourcesClose context.CancelFunc

	// Indicates when it's safe to close data sources used by the runtimeConfig bg loader
	runtimeConfigReloaderDone chan struct{}

	closed atomic.Bool

	// cancels execution prematurely, e.g. to halt. This may be nil.
	cancel context.CancelCauseFunc
	halted atomic.Bool
}

// The OpNode handles incoming gossip
var _ p2p.GossipIn = (*OpNode)(nil)

// New creates a new OpNode instance.
// The provided ctx argument is for the span of initialization only;
// the node will immediately Stop(ctx) before finishing initialization if the context is canceled during initialization.
func New(ctx context.Context, cfg *Config, log log.Logger, appVersion string, m *metrics.Metrics) (*OpNode, error) {
	if err := cfg.Check(); err != nil {
		return nil, err
	}

	n := &OpNode{
		cfg:        cfg,
		log:        log,
		appVersion: appVersion,
		metrics:    m,
		rollupHalt: cfg.RollupHalt,
		cancel:     cfg.Cancel,
	}
	// not a context leak, gossipsub is closed with a context.
	n.resourcesCtx, n.resourcesClose = context.WithCancel(context.Background())

	err := n.init(ctx, cfg)
	if err != nil {
		log.Error("Error initializing the rollup node", "err", err)
		// ensure we always close the node resources if we fail to initialize the node.
		if closeErr := n.Stop(ctx); closeErr != nil {
			return nil, multierror.Append(err, closeErr)
		}
		return nil, err
	}
	return n, nil
}

func (n *OpNode) init(ctx context.Context, cfg *Config) error {
	n.log.Info("Initializing rollup node", "version", n.appVersion)
	if err := n.initTracer(ctx, cfg); err != nil {
		return fmt.Errorf("failed to init the trace: %w", err)
	}
	n.initEventSystem()
	if err := n.initL1(ctx, cfg); err != nil {
		return fmt.Errorf("failed to init L1: %w", err)
	}
	if err := n.initL1BeaconAPI(ctx, cfg); err != nil {
		return err
	}
	if err := n.initL2(ctx, cfg); err != nil {
		return fmt.Errorf("failed to init L2: %w", err)
	}
	if err := n.initRuntimeConfig(ctx, cfg); err != nil { // depends on L2, to signal initial runtime values to
		return fmt.Errorf("failed to init the runtime config: %w", err)
	}
	if err := n.initP2PSigner(ctx, cfg); err != nil {
		return fmt.Errorf("failed to init the P2P signer: %w", err)
	}
	if err := n.initP2P(cfg); err != nil {
		return fmt.Errorf("failed to init the P2P stack: %w", err)
	}
	// Only expose the server at the end, ensuring all RPC backend components are initialized.
	if err := n.initRPCServer(cfg); err != nil {
		return fmt.Errorf("failed to init the RPC server: %w", err)
	}
	if err := n.initMetricsServer(cfg); err != nil {
		return fmt.Errorf("failed to init the metrics server: %w", err)
	}
	n.metrics.RecordInfo(n.appVersion)
	n.metrics.RecordUp()
	if err := n.initPProf(cfg); err != nil {
		return fmt.Errorf("failed to init profiling: %w", err)
	}
	return nil
}

func (n *OpNode) initEventSystem() {
	// This executor will be configurable in the future, for parallel event processing
	executor := event.NewGlobalSynchronous(n.resourcesCtx)
	sys := event.NewSystem(n.log, executor)
	sys.AddTracer(event.NewMetricsTracer(n.metrics))
	sys.Register("node", event.DeriverFunc(n.onEvent), event.DefaultRegisterOpts())
	n.eventSys = sys
	n.eventDrain = executor
}

func (n *OpNode) initTracer(ctx context.Context, cfg *Config) error {
	if cfg.Tracer != nil {
		n.tracer = cfg.Tracer
	} else {
		n.tracer = new(noOpTracer)
	}
	return nil
}

func (n *OpNode) initL1(ctx context.Context, cfg *Config) error {
	l1Node, rpcCfg, err := cfg.L1.Setup(ctx, n.log, &cfg.Rollup)
	if err != nil {
		return fmt.Errorf("failed to get L1 RPC client: %w", err)
	}

	n.l1Source, err = sources.NewL1Client(
		client.NewInstrumentedRPC(l1Node, &n.metrics.RPCMetrics.RPCClientMetrics), n.log, n.metrics.L1SourceCache, rpcCfg)
	if err != nil {
		return fmt.Errorf("failed to create L1 source: %w", err)
	}

	if err := cfg.Rollup.ValidateL1Config(ctx, n.l1Source); err != nil {
		return fmt.Errorf("failed to validate the L1 config: %w", err)
	}

	// Keep subscribed to the L1 heads, which keeps the L1 maintainer pointing to the best headers to sync
	n.l1HeadsSub = gethevent.ResubscribeErr(time.Second*10, func(ctx context.Context, err error) (gethevent.Subscription, error) {
		if err != nil {
			n.log.Warn("resubscribing after failed L1 subscription", "err", err)
		}
		return eth.WatchHeadChanges(ctx, n.l1Source, n.OnNewL1Head)
	})
	go func() {
		err, ok := <-n.l1HeadsSub.Err()
		if !ok {
			return
		}
		n.log.Error("l1 heads subscription error", "err", err)
	}()

	// Poll for the safe L1 block and finalized block,
	// which only change once per epoch at most and may be delayed.
	n.l1SafeSub = eth.PollBlockChanges(n.log, n.l1Source, n.OnNewL1Safe, eth.Safe,
		cfg.L1EpochPollInterval, time.Second*10)
	n.l1FinalizedSub = eth.PollBlockChanges(n.log, n.l1Source, n.OnNewL1Finalized, eth.Finalized,
		cfg.L1EpochPollInterval, time.Second*10)
	return nil
}

func (n *OpNode) initRuntimeConfig(ctx context.Context, cfg *Config) error {
	// attempt to load runtime config, repeat N times
	n.runCfg = NewRuntimeConfig(n.log, n.l1Source, &cfg.Rollup)

	confDepth := cfg.Driver.VerifierConfDepth
	reload := func(ctx context.Context) (eth.L1BlockRef, error) {
		fetchCtx, fetchCancel := context.WithTimeout(ctx, time.Second*10)
		l1Head, err := n.l1Source.L1BlockRefByLabel(fetchCtx, eth.Unsafe)
		fetchCancel()
		if err != nil {
			n.log.Error("failed to fetch L1 head for runtime config initialization", "err", err)
			return eth.L1BlockRef{}, err
		}

		// Apply confirmation-distance
		blNum := l1Head.Number
		if blNum >= confDepth {
			blNum -= confDepth
		}
		fetchCtx, fetchCancel = context.WithTimeout(ctx, time.Second*10)
		confirmed, err := n.l1Source.L1BlockRefByNumber(fetchCtx, blNum)
		fetchCancel()
		if err != nil {
			n.log.Error("failed to fetch confirmed L1 block for runtime config loading", "err", err, "number", blNum)
			return eth.L1BlockRef{}, err
		}

		fetchCtx, fetchCancel = context.WithTimeout(ctx, time.Second*10)
		err = n.runCfg.Load(fetchCtx, confirmed)
		fetchCancel()
		if err != nil {
			n.log.Error("failed to fetch runtime config data", "err", err)
			return l1Head, err
		}

		err = n.handleProtocolVersionsUpdate(ctx)
		return l1Head, err
	}

	// initialize the runtime config before unblocking
	if _, err := retry.Do(ctx, 5, retry.Fixed(time.Second*10), func() (eth.L1BlockRef, error) {
		ref, err := reload(ctx)
		if errors.Is(err, errNodeHalt) { // don't retry on halt error
			err = nil
		}
		return ref, err
	}); err != nil {
		return fmt.Errorf("failed to load runtime configuration repeatedly, last error: %w", err)
	}

	// start a background loop, to keep reloading it at the configured reload interval
	reloader := func(ctx context.Context, reloadInterval time.Duration) {
		if reloadInterval <= 0 {
			n.log.Debug("not running runtime-config reloading background loop")
			return
		}
		ticker := time.NewTicker(reloadInterval)
		defer ticker.Stop()
		for {
			select {
			case <-ticker.C:
				// If the reload fails, we will try again the next interval.
				// Missing a runtime-config update is not critical, and we do not want to overwhelm the L1 RPC.
				l1Head, err := reload(ctx)
				if err != nil {
					if errors.Is(err, errNodeHalt) {
						n.halted.Store(true)
						if n.cancel != nil { // node cancellation is always available when started as CLI app
							n.cancel(errNodeHalt)
							return
						} else {
							n.log.Debug("opted to halt, but cannot halt node", "l1_head", l1Head)
						}
					} else {
						n.log.Warn("failed to reload runtime config", "err", err)
					}
				} else {
					n.log.Debug("reloaded runtime config", "l1_head", l1Head)
				}
			case <-ctx.Done():
				return
			}
		}
	}

	n.runtimeConfigReloaderDone = make(chan struct{})
	// Manages the lifetime of reloader. In order to safely Close the OpNode
	go func(ctx context.Context, reloadInterval time.Duration) {
		reloader(ctx, reloadInterval)
		close(n.runtimeConfigReloaderDone)
	}(n.resourcesCtx, cfg.RuntimeConfigReloadInterval) // this keeps running after initialization
	return nil
}

func (n *OpNode) initL1BeaconAPI(ctx context.Context, cfg *Config) error {
	// If Ecotone upgrade is not scheduled yet, then there is no need for a Beacon API.
	if cfg.Rollup.EcotoneTime == nil {
		return nil
	}
	// Once the Ecotone upgrade is scheduled, we must have initialized the Beacon API settings.
	if cfg.Beacon == nil {
		return fmt.Errorf("missing L1 Beacon Endpoint configuration: this API is mandatory for Ecotone upgrade at t=%d", *cfg.Rollup.EcotoneTime)
	}

	// We always initialize a client. We will get an error on requests if the client does not work.
	// This way the op-node can continue non-L1 functionality when the user chooses to ignore the Beacon API requirement.
	beaconClient, fallbacks, err := cfg.Beacon.Setup(ctx, n.log)
	if err != nil {
		return fmt.Errorf("failed to setup L1 Beacon API client: %w", err)
	}
	beaconCfg := sources.L1BeaconClientConfig{
		FetchAllSidecars: cfg.Beacon.ShouldFetchAllSidecars(),
	}
	n.beacon = sources.NewL1BeaconClient(beaconClient, beaconCfg, fallbacks...)

	// Retry retrieval of the Beacon API version, to be more robust on startup against Beacon API connection issues.
	beaconVersion, missingEndpoint, err := retry.Do2[string, bool](ctx, 5, retry.Exponential(), func() (string, bool, error) {
		ctx, cancel := context.WithTimeout(ctx, time.Second*10)
		defer cancel()
		beaconVersion, err := n.beacon.GetVersion(ctx)
		if err != nil {
			if errors.Is(err, client.ErrNoEndpoint) {
				return "", true, nil // don't return an error, we do not have to retry when there is a config issue.
			}
			return "", false, err
		}
		return beaconVersion, false, nil
	})
	if missingEndpoint {
		// Allow the user to continue if they explicitly ignore the requirement of the endpoint.
		if cfg.Beacon.ShouldIgnoreBeaconCheck() {
			n.log.Warn("This endpoint is required for the Ecotone upgrade, but is missing, and configured to be ignored. " +
				"The node may be unable to retrieve EIP-4844 blobs data.")
			return nil
		} else {
			// If the client tells us the endpoint was not configured,
			// then explain why we need it, and what the user can do to ignore this.
			n.log.Error("The Ecotone upgrade requires a L1 Beacon API endpoint, to retrieve EIP-4844 blobs data. " +
				"This can be ignored with the --l1.beacon.ignore option, " +
				"but the node may be unable to sync from L1 without this endpoint.")
			return errors.New("missing L1 Beacon API endpoint")
		}
	} else if err != nil {
		if cfg.Beacon.ShouldIgnoreBeaconCheck() {
			n.log.Warn("Failed to check L1 Beacon API version, but configuration ignores results. "+
				"The node may be unable to retrieve EIP-4844 blobs data.", "err", err)
			return nil
		} else {
			return fmt.Errorf("failed to check L1 Beacon API version: %w", err)
		}
	} else {
		n.log.Info("Connected to L1 Beacon API, ready for EIP-4844 blobs retrieval.", "version", beaconVersion)
		return nil
	}
}

func (n *OpNode) initL2(ctx context.Context, cfg *Config) error {
	rpcClient, rpcCfg, err := cfg.L2.Setup(ctx, n.log, &cfg.Rollup)
	if err != nil {
		return fmt.Errorf("failed to setup L2 execution-engine RPC client: %w", err)
	}

	n.l2Source, err = sources.NewEngineClient(
		client.NewInstrumentedRPC(rpcClient, &n.metrics.RPCClientMetrics), n.log, n.metrics.L2SourceCache, rpcCfg,
	)
	if err != nil {
		return fmt.Errorf("failed to create Engine client: %w", err)
	}

	if err := cfg.Rollup.ValidateL2Config(ctx, n.l2Source, cfg.Sync.SyncMode == sync.ELSync); err != nil {
		return err
	}

	if cfg.Rollup.InteropTime != nil {
		cl, err := cfg.Supervisor.SupervisorClient(ctx, n.log)
		if err != nil {
			return fmt.Errorf("failed to setup supervisor RPC client: %w", err)
		}
		n.supervisor = cl
	}

	var sequencerConductor conductor.SequencerConductor = &conductor.NoOpConductor{}
	if cfg.ConductorEnabled {
		sequencerConductor = NewConductorClient(cfg, n.log, n.metrics)
	}

	// if altDA is not explicitly activated in the node CLI, the config + any error will be ignored.
	rpCfg, err := cfg.Rollup.GetOPAltDAConfig()
	if cfg.AltDA.Enabled && err != nil {
		return fmt.Errorf("failed to get altDA config: %w", err)
	}
	altDA := altda.NewAltDA(n.log, cfg.AltDA, rpCfg, n.metrics.AltDAMetrics)
	if cfg.SafeDBPath != "" {
		n.log.Info("Safe head database enabled", "path", cfg.SafeDBPath)
		safeDB, err := safedb.NewSafeDB(n.log, cfg.SafeDBPath)
		if err != nil {
			return fmt.Errorf("failed to create safe head database at %v: %w", cfg.SafeDBPath, err)
		}
		n.safeDB = safeDB
	} else {
		n.safeDB = safedb.Disabled
	}
<<<<<<< HEAD
	dacClient := cfg.DACConfig.Client()
	n.l2Driver = driver.NewDriver(&cfg.Driver, &cfg.Rollup, n.l2Source, n.l1Source, n.beacon, n, n, n.log, snapshotLog, n.metrics, cfg.ConfigPersistence, n.safeDB, &cfg.Sync, sequencerConductor, plasmaDA, dacClient)
=======
	n.l2Driver = driver.NewDriver(n.eventSys, n.eventDrain, &cfg.Driver, &cfg.Rollup, n.l2Source, n.l1Source,
		n.supervisor, n.beacon, n, n, n.log, n.metrics, cfg.ConfigPersistence, n.safeDB, &cfg.Sync, sequencerConductor, altDA)
>>>>>>> 718b9b01
	return nil
}

func (n *OpNode) initRPCServer(cfg *Config) error {
	server, err := newRPCServer(&cfg.RPC, &cfg.Rollup, n.l2Source.L2Client, n.l2Driver, n.safeDB, n.log, n.appVersion, n.metrics)
	if err != nil {
		return err
	}
	if n.p2pEnabled() {
		server.EnableP2P(p2p.NewP2PAPIBackend(n.p2pNode, n.log, n.metrics))
	}
	if cfg.RPC.EnableAdmin {
		server.EnableAdminAPI(NewAdminAPI(n.l2Driver, n.metrics, n.log))
		n.log.Info("Admin RPC enabled")
	}
	n.log.Info("Starting JSON-RPC server")
	if err := server.Start(); err != nil {
		return fmt.Errorf("unable to start RPC server: %w", err)
	}
	n.server = server
	return nil
}

func (n *OpNode) initMetricsServer(cfg *Config) error {
	if !cfg.Metrics.Enabled {
		n.log.Info("metrics disabled")
		return nil
	}
	n.log.Debug("starting metrics server", "addr", cfg.Metrics.ListenAddr, "port", cfg.Metrics.ListenPort)
	metricsSrv, err := n.metrics.StartServer(cfg.Metrics.ListenAddr, cfg.Metrics.ListenPort)
	if err != nil {
		return fmt.Errorf("failed to start metrics server: %w", err)
	}
	n.log.Info("started metrics server", "addr", metricsSrv.Addr())
	n.metricsSrv = metricsSrv
	return nil
}

func (n *OpNode) initPProf(cfg *Config) error {
	n.pprofService = oppprof.New(
		cfg.Pprof.ListenEnabled,
		cfg.Pprof.ListenAddr,
		cfg.Pprof.ListenPort,
		cfg.Pprof.ProfileType,
		cfg.Pprof.ProfileDir,
		cfg.Pprof.ProfileFilename,
	)

	if err := n.pprofService.Start(); err != nil {
		return fmt.Errorf("failed to start pprof service: %w", err)
	}

	return nil
}

func (n *OpNode) p2pEnabled() bool {
	return n.cfg.P2PEnabled()
}

func (n *OpNode) initP2P(cfg *Config) (err error) {
	if n.p2pNode != nil {
		panic("p2p node already initialized")
	}
	if n.p2pEnabled() {
		// TODO(protocol-quest#97): Use EL Sync instead of CL Alt sync for fetching missing blocks in the payload queue.
		n.p2pNode, err = p2p.NewNodeP2P(n.resourcesCtx, &cfg.Rollup, n.log, cfg.P2P, n, n.l2Source, n.runCfg, n.metrics, false)
		if err != nil {
			return
		}
		if n.p2pNode.Dv5Udp() != nil {
			go n.p2pNode.DiscoveryProcess(n.resourcesCtx, n.log, &cfg.Rollup, cfg.P2P.TargetPeers())
		}
	}
	return nil
}

func (n *OpNode) initP2PSigner(ctx context.Context, cfg *Config) (err error) {
	// the p2p signer setup is optional
	if cfg.P2PSigner == nil {
		return
	}
	// p2pSigner may still be nil, the signer setup may not create any signer, the signer is optional
	n.p2pSigner, err = cfg.P2PSigner.SetupSigner(ctx)
	return
}

func (n *OpNode) Start(ctx context.Context) error {
	n.log.Info("Starting execution engine driver")
	// start driving engine: sync blocks by deriving them from L1 and driving them into the engine
	if err := n.l2Driver.Start(); err != nil {
		n.log.Error("Could not start a rollup node", "err", err)
		return err
	}
	log.Info("Rollup node started")
	return nil
}

// onEvent handles broadcast events.
// The OpNode itself is a deriver to catch system-critical events.
// Other event-handling should be encapsulated into standalone derivers.
func (n *OpNode) onEvent(ev event.Event) bool {
	switch x := ev.(type) {
	case rollup.CriticalErrorEvent:
		n.log.Error("Critical error", "err", x.Err)
		n.cancel(fmt.Errorf("critical error: %w", x.Err))
		return true
	default:
		return false
	}
}

func (n *OpNode) OnNewL1Head(ctx context.Context, sig eth.L1BlockRef) {
	n.tracer.OnNewL1Head(ctx, sig)

	if n.l2Driver == nil {
		return
	}
	// Pass on the event to the L2 Engine
	ctx, cancel := context.WithTimeout(ctx, time.Second*10)
	defer cancel()
	if err := n.l2Driver.OnL1Head(ctx, sig); err != nil {
		n.log.Warn("failed to notify engine driver of L1 head change", "err", err)
	}
}

func (n *OpNode) OnNewL1Safe(ctx context.Context, sig eth.L1BlockRef) {
	if n.l2Driver == nil {
		return
	}
	// Pass on the event to the L2 Engine
	ctx, cancel := context.WithTimeout(ctx, time.Second*10)
	defer cancel()
	if err := n.l2Driver.OnL1Safe(ctx, sig); err != nil {
		n.log.Warn("failed to notify engine driver of L1 safe block change", "err", err)
	}
}

func (n *OpNode) OnNewL1Finalized(ctx context.Context, sig eth.L1BlockRef) {
	if n.l2Driver == nil {
		return
	}
	// Pass on the event to the L2 Engine
	ctx, cancel := context.WithTimeout(ctx, time.Second*10)
	defer cancel()
	if err := n.l2Driver.OnL1Finalized(ctx, sig); err != nil {
		n.log.Warn("failed to notify engine driver of L1 finalized block change", "err", err)
	}
}

func (n *OpNode) PublishL2Payload(ctx context.Context, envelope *eth.ExecutionPayloadEnvelope) error {
	n.tracer.OnPublishL2Payload(ctx, envelope)

	// publish to p2p, if we are running p2p at all
	if n.p2pEnabled() {
		payload := envelope.ExecutionPayload
		if n.p2pSigner == nil {
			return fmt.Errorf("node has no p2p signer, payload %s cannot be published", payload.ID())
		}
		n.log.Info("Publishing signed execution payload on p2p", "id", payload.ID())
		return n.p2pNode.GossipOut().PublishL2Payload(ctx, envelope, n.p2pSigner)
	}
	// if p2p is not enabled then we just don't publish the payload
	return nil
}

func (n *OpNode) OnUnsafeL2Payload(ctx context.Context, from peer.ID, envelope *eth.ExecutionPayloadEnvelope) error {
	// ignore if it's from ourselves
	if n.p2pEnabled() && from == n.p2pNode.Host().ID() {
		return nil
	}

	n.tracer.OnUnsafeL2Payload(ctx, from, envelope)

	n.log.Info("Received signed execution payload from p2p", "id", envelope.ExecutionPayload.ID(), "peer", from,
		"txs", len(envelope.ExecutionPayload.Transactions))

	// Pass on the event to the L2 Engine
	ctx, cancel := context.WithTimeout(ctx, time.Second*30)
	defer cancel()

	if err := n.l2Driver.OnUnsafeL2Payload(ctx, envelope); err != nil {
		n.log.Warn("failed to notify engine driver of new L2 payload", "err", err, "id", envelope.ExecutionPayload.ID())
	}

	return nil
}

func (n *OpNode) RequestL2Range(ctx context.Context, start, end eth.L2BlockRef) error {
	if n.p2pEnabled() && n.p2pNode.AltSyncEnabled() {
		if unixTimeStale(start.Time, 12*time.Hour) {
			n.log.Debug(
				"ignoring request to sync L2 range, timestamp is too old for p2p",
				"start", start,
				"end", end,
				"start_time", start.Time)
			return nil
		}
		return n.p2pNode.RequestL2Range(ctx, start, end)
	}
	n.log.Debug("ignoring request to sync L2 range, no sync method available", "start", start, "end", end)
	return nil
}

// unixTimeStale returns true if the unix timestamp is before the current time minus the supplied duration.
func unixTimeStale(timestamp uint64, duration time.Duration) bool {
	return time.Unix(int64(timestamp), 0).Before(time.Now().Add(-1 * duration))
}

func (n *OpNode) P2P() p2p.Node {
	return n.p2pNode
}

func (n *OpNode) RuntimeConfig() ReadonlyRuntimeConfig {
	return n.runCfg
}

// Stop stops the node and closes all resources.
// If the provided ctx is expired, the node will accelerate the stop where possible, but still fully close.
func (n *OpNode) Stop(ctx context.Context) error {
	if n.closed.Load() {
		return ErrAlreadyClosed
	}

	var result *multierror.Error

	if n.server != nil {
		if err := n.server.Stop(ctx); err != nil {
			result = multierror.Append(result, fmt.Errorf("failed to close RPC server: %w", err))
		}
	}

	// Stop sequencer and report last hash. l2Driver can be nil if we're cleaning up a failed init.
	if n.l2Driver != nil {
		latestHead, err := n.l2Driver.StopSequencer(ctx)
		switch {
		case errors.Is(err, sequencing.ErrSequencerNotEnabled):
		case errors.Is(err, driver.ErrSequencerAlreadyStopped):
			n.log.Info("stopping node: sequencer already stopped", "latestHead", latestHead)
		case err == nil:
			n.log.Info("stopped sequencer", "latestHead", latestHead)
		default:
			result = multierror.Append(result, fmt.Errorf("error stopping sequencer: %w", err))
		}
	}
	if n.p2pNode != nil {
		if err := n.p2pNode.Close(); err != nil {
			result = multierror.Append(result, fmt.Errorf("failed to close p2p node: %w", err))
		}
		// Prevent further use of p2p.
		n.p2pNode = nil
	}
	if n.p2pSigner != nil {
		if err := n.p2pSigner.Close(); err != nil {
			result = multierror.Append(result, fmt.Errorf("failed to close p2p signer: %w", err))
		}
	}

	if n.resourcesClose != nil {
		n.resourcesClose()
	}

	// stop L1 heads feed
	if n.l1HeadsSub != nil {
		n.l1HeadsSub.Unsubscribe()
	}
	// stop polling for L1 safe-head changes
	if n.l1SafeSub != nil {
		n.l1SafeSub.Unsubscribe()
	}
	// stop polling for L1 finalized-head changes
	if n.l1FinalizedSub != nil {
		n.l1FinalizedSub.Unsubscribe()
	}

	// close L2 driver
	if n.l2Driver != nil {
		if err := n.l2Driver.Close(); err != nil {
			result = multierror.Append(result, fmt.Errorf("failed to close L2 engine driver cleanly: %w", err))
		}
	}

	if n.eventSys != nil {
		n.eventSys.Stop()
	}

	if n.safeDB != nil {
		if err := n.safeDB.Close(); err != nil {
			result = multierror.Append(result, fmt.Errorf("failed to close safe head db: %w", err))
		}
	}

	// Wait for the runtime config loader to be done using the data sources before closing them
	if n.runtimeConfigReloaderDone != nil {
		<-n.runtimeConfigReloaderDone
	}

	// close L2 engine RPC client
	if n.l2Source != nil {
		n.l2Source.Close()
	}

	// close the supervisor RPC client
	if n.supervisor != nil {
		n.supervisor.Close()
	}

	// close L1 data source
	if n.l1Source != nil {
		n.l1Source.Close()
	}

	if result == nil { // mark as closed if we successfully fully closed
		n.closed.Store(true)
	}

	if n.halted.Load() {
		// if we had a halt upon initialization, idle for a while, with open metrics, to prevent a rapid restart-loop
		tim := time.NewTimer(time.Minute * 5)
		n.log.Warn("halted, idling to avoid immediate shutdown repeats")
		defer tim.Stop()
		select {
		case <-tim.C:
		case <-ctx.Done():
		}
	}

	// Close metrics and pprof only after we are done idling
	if n.pprofService != nil {
		if err := n.pprofService.Stop(ctx); err != nil {
			result = multierror.Append(result, fmt.Errorf("failed to close pprof server: %w", err))
		}
	}
	if n.metricsSrv != nil {
		if err := n.metricsSrv.Stop(ctx); err != nil {
			result = multierror.Append(result, fmt.Errorf("failed to close metrics server: %w", err))
		}
	}

	return result.ErrorOrNil()
}

func (n *OpNode) Stopped() bool {
	return n.closed.Load()
}

func (n *OpNode) HTTPEndpoint() string {
	if n.server == nil {
		return ""
	}
	return fmt.Sprintf("http://%s", n.server.Addr().String())
}<|MERGE_RESOLUTION|>--- conflicted
+++ resolved
@@ -424,13 +424,10 @@
 	} else {
 		n.safeDB = safedb.Disabled
 	}
-<<<<<<< HEAD
+
 	dacClient := cfg.DACConfig.Client()
-	n.l2Driver = driver.NewDriver(&cfg.Driver, &cfg.Rollup, n.l2Source, n.l1Source, n.beacon, n, n, n.log, snapshotLog, n.metrics, cfg.ConfigPersistence, n.safeDB, &cfg.Sync, sequencerConductor, plasmaDA, dacClient)
-=======
 	n.l2Driver = driver.NewDriver(n.eventSys, n.eventDrain, &cfg.Driver, &cfg.Rollup, n.l2Source, n.l1Source,
-		n.supervisor, n.beacon, n, n, n.log, n.metrics, cfg.ConfigPersistence, n.safeDB, &cfg.Sync, sequencerConductor, altDA)
->>>>>>> 718b9b01
+		n.supervisor, n.beacon, n, n, n.log, n.metrics, cfg.ConfigPersistence, n.safeDB, &cfg.Sync, sequencerConductor, altDA, dacClient)
 	return nil
 }
 
