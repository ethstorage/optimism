package rollup

import (
	"context"
	"errors"
	"fmt"
	"math/big"
	"time"

	"github.com/ethereum/go-ethereum/common"
	"github.com/ethereum/go-ethereum/core/types"
	"github.com/ethereum/go-ethereum/log"
	"github.com/ethereum/go-ethereum/params"

	altda "github.com/ethereum-optimism/optimism/op-alt-da"
	"github.com/ethereum-optimism/optimism/op-service/eth"
)

var (
	ErrBlockTimeZero                 = errors.New("block time cannot be 0")
	ErrMissingChannelTimeout         = errors.New("channel timeout must be set, this should cover at least a L1 block time")
	ErrInvalidSeqWindowSize          = errors.New("sequencing window size must at least be 2")
	ErrInvalidMaxSeqDrift            = errors.New("maximum sequencer drift must be greater than 0")
	ErrMissingGenesisL1Hash          = errors.New("genesis L1 hash cannot be empty")
	ErrMissingGenesisL2Hash          = errors.New("genesis L2 hash cannot be empty")
	ErrGenesisHashesSame             = errors.New("achievement get! rollup inception: L1 and L2 genesis cannot be the same")
	ErrMissingGenesisL2Time          = errors.New("missing L2 genesis time")
	ErrMissingBatcherAddr            = errors.New("missing genesis system config batcher address")
	ErrMissingScalar                 = errors.New("missing genesis system config scalar")
	ErrMissingGasLimit               = errors.New("missing genesis system config gas limit")
	ErrMissingBatchInboxAddress      = errors.New("missing batch inbox address")
	ErrMissingDepositContractAddress = errors.New("missing deposit contract address")
	ErrMissingL1ChainID              = errors.New("L1 chain ID must not be nil")
	ErrMissingL2ChainID              = errors.New("L2 chain ID must not be nil")
	ErrChainIDsSame                  = errors.New("L1 and L2 chain IDs must be different")
	ErrL1ChainIDNotPositive          = errors.New("L1 chain ID must be non-zero and positive")
	ErrL2ChainIDNotPositive          = errors.New("L2 chain ID must be non-zero and positive")
)

type Genesis struct {
	// The L1 block that the rollup starts *after* (no derived transactions)
	L1 eth.BlockID `json:"l1"`
	// The L2 block the rollup starts from (no transactions, pre-configured state)
	L2 eth.BlockID `json:"l2"`
	// Timestamp of L2 block
	L2Time uint64 `json:"l2_time"`
	// Initial system configuration values.
	// The L2 genesis block may not include transactions, and thus cannot encode the config values,
	// unlike later L2 blocks.
	SystemConfig eth.SystemConfig `json:"system_config"`
}

type AltDAConfig struct {
	// L1 DataAvailabilityChallenge contract proxy address
	DAChallengeAddress common.Address `json:"da_challenge_contract_address,omitempty"`
	// CommitmentType specifies which commitment type can be used. Defaults to Keccak (type 0) if not present
	CommitmentType string `json:"da_commitment_type"`
	// DA challenge window value set on the DAC contract. Used in alt-da mode
	// to compute when a commitment can no longer be challenged.
	DAChallengeWindow uint64 `json:"da_challenge_window"`
	// DA resolve window value set on the DAC contract. Used in alt-da mode
	// to compute when a challenge expires and trigger a reorg if needed.
	DAResolveWindow uint64 `json:"da_resolve_window"`
}

type Config struct {
	// Genesis anchor point of the rollup
	Genesis Genesis `json:"genesis"`
	// Seconds per L2 block
	BlockTime uint64 `json:"block_time"`
	// Sequencer batches may not be more than MaxSequencerDrift seconds after
	// the L1 timestamp of their L1 origin time.
	//
	// Note: When L1 has many 1 second consecutive blocks, and L2 grows at fixed 2 seconds,
	// the L2 time may still grow beyond this difference.
	//
	// With Fjord, the MaxSequencerDrift becomes a constant. Use the ChainSpec
	// instead of reading this rollup configuration field directly to determine
	// the max sequencer drift for a given block based on the block's L1 origin.
	// Chains that activate Fjord at genesis may leave this field empty.
	MaxSequencerDrift uint64 `json:"max_sequencer_drift,omitempty"`
	// Number of epochs (L1 blocks) per sequencing window, including the epoch L1 origin block itself
	SeqWindowSize uint64 `json:"seq_window_size"`
	// Number of L1 blocks between when a channel can be opened and when it must be closed by.
	ChannelTimeoutBedrock uint64 `json:"channel_timeout"`
	// Required to verify L1 signatures
	L1ChainID *big.Int `json:"l1_chain_id"`
	// Required to identify the L2 network and create p2p signatures unique for this chain.
	L2ChainID *big.Int `json:"l2_chain_id"`

	// RegolithTime sets the activation time of the Regolith network-upgrade:
	// a pre-mainnet Bedrock change that addresses findings of the Sherlock contest related to deposit attributes.
	// "Regolith" is the loose deposited rock that sits on top of Bedrock.
	// Active if RegolithTime != nil && L2 block timestamp >= *RegolithTime, inactive otherwise.
	RegolithTime *uint64 `json:"regolith_time,omitempty"`

	// CanyonTime sets the activation time of the Canyon network upgrade.
	// Active if CanyonTime != nil && L2 block timestamp >= *CanyonTime, inactive otherwise.
	CanyonTime *uint64 `json:"canyon_time,omitempty"`

	// DeltaTime sets the activation time of the Delta network upgrade.
	// Active if DeltaTime != nil && L2 block timestamp >= *DeltaTime, inactive otherwise.
	DeltaTime *uint64 `json:"delta_time,omitempty"`

	// EcotoneTime sets the activation time of the Ecotone network upgrade.
	// Active if EcotoneTime != nil && L2 block timestamp >= *EcotoneTime, inactive otherwise.
	EcotoneTime *uint64 `json:"ecotone_time,omitempty"`

	// FjordTime sets the activation time of the Fjord network upgrade.
	// Active if FjordTime != nil && L2 block timestamp >= *FjordTime, inactive otherwise.
	FjordTime *uint64 `json:"fjord_time,omitempty"`

	// GraniteTime sets the activation time of the Granite network upgrade.
	// Active if GraniteTime != nil && L2 block timestamp >= *GraniteTime, inactive otherwise.
	GraniteTime *uint64 `json:"granite_time,omitempty"`

	// HoloceneTime sets the activation time of the Holocene network upgrade.
	// Active if HoloceneTime != nil && L2 block timestamp >= *HoloceneTime, inactive otherwise.
	HoloceneTime *uint64 `json:"holocene_time,omitempty"`

	// InteropTime sets the activation time for an experimental feature-set, activated like a hardfork.
	// Active if InteropTime != nil && L2 block timestamp >= *InteropTime, inactive otherwise.
	InteropTime *uint64 `json:"interop_time,omitempty"`

	// Note: below addresses are part of the block-derivation process,
	// and required to be the same network-wide to stay in consensus.

	// L1 address that batches are sent to.
	BatchInboxAddress common.Address `json:"batch_inbox_address"`
	// L1 Deposit Contract Address
	DepositContractAddress common.Address `json:"deposit_contract_address"`
	// L1 System Config Address
	L1SystemConfigAddress common.Address `json:"l1_system_config_address"`

	// L1 address that declares the protocol versions, optional (Beta feature)
	ProtocolVersionsAddress common.Address `json:"protocol_versions_address,omitempty"`

<<<<<<< HEAD
	// Plasma Config. We are in the process of migrating to the PlasmaConfig from these legacy top level values
	PlasmaConfig *PlasmaConfig `json:"plasma_config,omitempty"`

	// L1 DataAvailabilityChallenge contract proxy address
	LegacyDAChallengeAddress common.Address `json:"da_challenge_contract_address,omitempty"`

	// DA challenge window value set on the DAC contract. Used in plasma mode
	// to compute when a commitment can no longer be challenged.
	LegacyDAChallengeWindow uint64 `json:"da_challenge_window,omitempty"`

	// DA resolve window value set on the DAC contract. Used in plasma mode
	// to compute when a challenge expires and trigger a reorg if needed.
	LegacyDAResolveWindow uint64 `json:"da_resolve_window,omitempty"`

	// LegacyUsePlasma is activated when the chain is in plasma mode.
	LegacyUsePlasma bool `json:"use_plasma,omitempty"`

	L2BlobConfig *L2BlobConfig `json:"l2_blob_config,omitempty"`
}

type L2BlobConfig struct {
	L2BlobTime *uint64 `json:"l2BlobTime,omitempty"`
}

// IsL2Blob returns whether l2 blob is enabled
func (cfg *Config) IsL2Blob(parentTime uint64) bool {
	return cfg.L2BlobConfig != nil && *cfg.L2BlobConfig.L2BlobTime <= parentTime
}

// IsL2BlobTimeSet returns whether l2 blob activation time is set
func (cfg *Config) IsL2BlobTimeSet() bool {
	return cfg.L2BlobConfig != nil && cfg.L2BlobConfig.L2BlobTime != nil
=======
	// AltDAConfig. We are in the process of migrating to the AltDAConfig from these legacy top level values
	AltDAConfig *AltDAConfig `json:"alt_da,omitempty"`
>>>>>>> 718b9b01
}

// ValidateL1Config checks L1 config variables for errors.
func (cfg *Config) ValidateL1Config(ctx context.Context, client L1Client) error {
	// Validate the L1 Client Chain ID
	if err := cfg.CheckL1ChainID(ctx, client); err != nil {
		return err
	}

	// Validate the Rollup L1 Genesis Blockhash
	if err := cfg.CheckL1GenesisBlockHash(ctx, client); err != nil {
		return err
	}

	return nil
}

// ValidateL2Config checks L2 config variables for errors.
func (cfg *Config) ValidateL2Config(ctx context.Context, client L2Client, skipL2GenesisBlockHash bool) error {
	// Validate the L2 Client Chain ID
	if err := cfg.CheckL2ChainID(ctx, client); err != nil {
		return err
	}

	// Validate the Rollup L2 Genesis Blockhash if requested. We skip this when doing EL sync
	if skipL2GenesisBlockHash {
		return nil
	}
	if err := cfg.CheckL2GenesisBlockHash(ctx, client); err != nil {
		return err
	}

	return nil
}

func (cfg *Config) TimestampForBlock(blockNumber uint64) uint64 {
	return cfg.Genesis.L2Time + ((blockNumber - cfg.Genesis.L2.Number) * cfg.BlockTime)
}

func (cfg *Config) TargetBlockNumber(timestamp uint64) (num uint64, err error) {
	// subtract genesis time from timestamp to get the time elapsed since genesis, and then divide that
	// difference by the block time to get the expected L2 block number at the current time. If the
	// unsafe head does not have this block number, then there is a gap in the queue.
	genesisTimestamp := cfg.Genesis.L2Time
	if timestamp < genesisTimestamp {
		return 0, fmt.Errorf("did not reach genesis time (%d) yet", genesisTimestamp)
	}
	wallClockGenesisDiff := timestamp - genesisTimestamp
	// Note: round down, we should not request blocks into the future.
	blocksSinceGenesis := wallClockGenesisDiff / cfg.BlockTime
	return cfg.Genesis.L2.Number + blocksSinceGenesis, nil
}

type L1Client interface {
	ChainID(context.Context) (*big.Int, error)
	L1BlockRefByNumber(context.Context, uint64) (eth.L1BlockRef, error)
}

// CheckL1ChainID checks that the configured L1 chain ID matches the client's chain ID.
func (cfg *Config) CheckL1ChainID(ctx context.Context, client L1Client) error {
	id, err := client.ChainID(ctx)
	if err != nil {
		return fmt.Errorf("failed to get L1 chain ID: %w", err)
	}
	if cfg.L1ChainID.Cmp(id) != 0 {
		return fmt.Errorf("incorrect L1 RPC chain id %d, expected %d", id, cfg.L1ChainID)
	}
	return nil
}

// CheckL1GenesisBlockHash checks that the configured L1 genesis block hash is valid for the given client.
func (cfg *Config) CheckL1GenesisBlockHash(ctx context.Context, client L1Client) error {
	l1GenesisBlockRef, err := client.L1BlockRefByNumber(ctx, cfg.Genesis.L1.Number)
	if err != nil {
		return fmt.Errorf("failed to get L1 genesis blockhash: %w", err)
	}
	if l1GenesisBlockRef.Hash != cfg.Genesis.L1.Hash {
		return fmt.Errorf("incorrect L1 genesis block hash %s, expected %s", l1GenesisBlockRef.Hash, cfg.Genesis.L1.Hash)
	}
	return nil
}

type L2Client interface {
	ChainID(context.Context) (*big.Int, error)
	L2BlockRefByNumber(context.Context, uint64) (eth.L2BlockRef, error)
}

// CheckL2ChainID checks that the configured L2 chain ID matches the client's chain ID.
func (cfg *Config) CheckL2ChainID(ctx context.Context, client L2Client) error {
	id, err := client.ChainID(ctx)
	if err != nil {
		return fmt.Errorf("failed to get L2 chain ID: %w", err)
	}
	if cfg.L2ChainID.Cmp(id) != 0 {
		return fmt.Errorf("incorrect L2 RPC chain id %d, expected %d", id, cfg.L2ChainID)
	}
	return nil
}

// CheckL2GenesisBlockHash checks that the configured L2 genesis block hash is valid for the given client.
func (cfg *Config) CheckL2GenesisBlockHash(ctx context.Context, client L2Client) error {
	l2GenesisBlockRef, err := client.L2BlockRefByNumber(ctx, cfg.Genesis.L2.Number)
	if err != nil {
		return fmt.Errorf("failed to get L2 genesis blockhash: %w", err)
	}
	if l2GenesisBlockRef.Hash != cfg.Genesis.L2.Hash {
		return fmt.Errorf("incorrect L2 genesis block hash %s, expected %s", l2GenesisBlockRef.Hash, cfg.Genesis.L2.Hash)
	}
	return nil
}

// Check verifies that the given configuration makes sense
func (cfg *Config) Check() error {
	if cfg.BlockTime == 0 {
		return ErrBlockTimeZero
	}
	if cfg.ChannelTimeoutBedrock == 0 {
		return ErrMissingChannelTimeout
	}
	if cfg.SeqWindowSize < 2 {
		return ErrInvalidSeqWindowSize
	}
	if cfg.MaxSequencerDrift == 0 {
		return ErrInvalidMaxSeqDrift
	}
	if cfg.Genesis.L1.Hash == (common.Hash{}) {
		return ErrMissingGenesisL1Hash
	}
	if cfg.Genesis.L2.Hash == (common.Hash{}) {
		return ErrMissingGenesisL2Hash
	}
	if cfg.Genesis.L2.Hash == cfg.Genesis.L1.Hash {
		return ErrGenesisHashesSame
	}
	if cfg.Genesis.L2Time == 0 {
		return ErrMissingGenesisL2Time
	}
	if cfg.Genesis.SystemConfig.BatcherAddr == (common.Address{}) {
		return ErrMissingBatcherAddr
	}
	if cfg.Genesis.SystemConfig.Scalar == (eth.Bytes32{}) {
		return ErrMissingScalar
	}
	if cfg.Genesis.SystemConfig.GasLimit == 0 {
		return ErrMissingGasLimit
	}
	if cfg.BatchInboxAddress == (common.Address{}) {
		return ErrMissingBatchInboxAddress
	}
	if cfg.DepositContractAddress == (common.Address{}) {
		return ErrMissingDepositContractAddress
	}
	if cfg.L1ChainID == nil {
		return ErrMissingL1ChainID
	}
	if cfg.L2ChainID == nil {
		return ErrMissingL2ChainID
	}
	if cfg.L1ChainID.Cmp(cfg.L2ChainID) == 0 {
		return ErrChainIDsSame
	}
	if cfg.L1ChainID.Sign() < 1 {
		return ErrL1ChainIDNotPositive
	}
	if cfg.L2ChainID.Sign() < 1 {
		return ErrL2ChainIDNotPositive
	}
	if err := validateAltDAConfig(cfg); err != nil {
		return err
	}

	if err := checkFork(cfg.RegolithTime, cfg.CanyonTime, Regolith, Canyon); err != nil {
		return err
	}
	if err := checkFork(cfg.CanyonTime, cfg.DeltaTime, Canyon, Delta); err != nil {
		return err
	}
	if err := checkFork(cfg.DeltaTime, cfg.EcotoneTime, Delta, Ecotone); err != nil {
		return err
	}
	if err := checkFork(cfg.EcotoneTime, cfg.FjordTime, Ecotone, Fjord); err != nil {
		return err
	}
	if err := checkFork(cfg.FjordTime, cfg.GraniteTime, Fjord, Granite); err != nil {
		return err
	}
	if err := checkFork(cfg.GraniteTime, cfg.HoloceneTime, Granite, Holocene); err != nil {
		return err
	}

	return nil
}

// validateAltDAConfig checks the two approaches to configuring alt-da mode.
// If the legacy values are set, they are copied to the new location. If both are set, they are check for consistency.
func validateAltDAConfig(cfg *Config) error {
	if cfg.AltDAConfig != nil {
		if !(cfg.AltDAConfig.CommitmentType == altda.KeccakCommitmentString || cfg.AltDAConfig.CommitmentType == altda.GenericCommitmentString) {
			return fmt.Errorf("invalid commitment type: %v", cfg.AltDAConfig.CommitmentType)
		}
		if cfg.AltDAConfig.CommitmentType == altda.KeccakCommitmentString && cfg.AltDAConfig.DAChallengeAddress == (common.Address{}) {
			return errors.New("Must set da_challenge_contract_address for keccak commitments")
		} else if cfg.AltDAConfig.CommitmentType == altda.GenericCommitmentString && cfg.AltDAConfig.DAChallengeAddress != (common.Address{}) {
			return errors.New("Must set empty da_challenge_contract_address for generic commitments")
		}
	}
	return nil
}

// checkFork checks that fork A is before or at the same time as fork B
func checkFork(a, b *uint64, aName, bName ForkName) error {
	if a == nil && b == nil {
		return nil
	}
	if a == nil && b != nil {
		return fmt.Errorf("fork %s set (to %d), but prior fork %s missing", bName, *b, aName)
	}
	if a != nil && b == nil {
		return nil
	}
	if *a > *b {
		return fmt.Errorf("fork %s set to %d, but prior fork %s has higher offset %d", bName, *b, aName, *a)
	}
	return nil
}

func (c *Config) L1Signer() types.Signer {
	return types.NewCancunSigner(c.L1ChainID)
}

// IsRegolith returns true if the Regolith hardfork is active at or past the given timestamp.
func (c *Config) IsRegolith(timestamp uint64) bool {
	return c.RegolithTime != nil && timestamp >= *c.RegolithTime
}

// IsCanyon returns true if the Canyon hardfork is active at or past the given timestamp.
func (c *Config) IsCanyon(timestamp uint64) bool {
	return c.CanyonTime != nil && timestamp >= *c.CanyonTime
}

// IsDelta returns true if the Delta hardfork is active at or past the given timestamp.
func (c *Config) IsDelta(timestamp uint64) bool {
	return c.DeltaTime != nil && timestamp >= *c.DeltaTime
}

// IsEcotone returns true if the Ecotone hardfork is active at or past the given timestamp.
func (c *Config) IsEcotone(timestamp uint64) bool {
	return c.EcotoneTime != nil && timestamp >= *c.EcotoneTime
}

// IsFjord returns true if the Fjord hardfork is active at or past the given timestamp.
func (c *Config) IsFjord(timestamp uint64) bool {
	return c.FjordTime != nil && timestamp >= *c.FjordTime
}

// IsGranite returns true if the Granite hardfork is active at or past the given timestamp.
func (c *Config) IsGranite(timestamp uint64) bool {
	return c.GraniteTime != nil && timestamp >= *c.GraniteTime
}

// IsHolocene returns true if the Holocene hardfork is active at or past the given timestamp.
func (c *Config) IsHolocene(timestamp uint64) bool {
	return c.HoloceneTime != nil && timestamp >= *c.HoloceneTime
}

// IsInterop returns true if the Interop hardfork is active at or past the given timestamp.
func (c *Config) IsInterop(timestamp uint64) bool {
	return c.InteropTime != nil && timestamp >= *c.InteropTime
}

func (c *Config) IsRegolithActivationBlock(l2BlockTime uint64) bool {
	return c.IsRegolith(l2BlockTime) &&
		l2BlockTime >= c.BlockTime &&
		!c.IsRegolith(l2BlockTime-c.BlockTime)
}

func (c *Config) IsCanyonActivationBlock(l2BlockTime uint64) bool {
	return c.IsCanyon(l2BlockTime) &&
		l2BlockTime >= c.BlockTime &&
		!c.IsCanyon(l2BlockTime-c.BlockTime)
}

func (c *Config) IsDeltaActivationBlock(l2BlockTime uint64) bool {
	return c.IsDelta(l2BlockTime) &&
		l2BlockTime >= c.BlockTime &&
		!c.IsDelta(l2BlockTime-c.BlockTime)
}

// IsEcotoneActivationBlock returns whether the specified block is the first block subject to the
// Ecotone upgrade. Ecotone activation at genesis does not count.
func (c *Config) IsEcotoneActivationBlock(l2BlockTime uint64) bool {
	return c.IsEcotone(l2BlockTime) &&
		l2BlockTime >= c.BlockTime &&
		!c.IsEcotone(l2BlockTime-c.BlockTime)
}

// IsFjordActivationBlock returns whether the specified block is the first block subject to the
// Fjord upgrade.
func (c *Config) IsFjordActivationBlock(l2BlockTime uint64) bool {
	return c.IsFjord(l2BlockTime) &&
		l2BlockTime >= c.BlockTime &&
		!c.IsFjord(l2BlockTime-c.BlockTime)
}

// IsGraniteActivationBlock returns whether the specified block is the first block subject to the
// Granite upgrade.
func (c *Config) IsGraniteActivationBlock(l2BlockTime uint64) bool {
	return c.IsGranite(l2BlockTime) &&
		l2BlockTime >= c.BlockTime &&
		!c.IsGranite(l2BlockTime-c.BlockTime)
}

// IsHoloceneActivationBlock returns whether the specified block is the first block subject to the
// Holocene upgrade.
func (c *Config) IsHoloceneActivationBlock(l2BlockTime uint64) bool {
	return c.IsHolocene(l2BlockTime) &&
		l2BlockTime >= c.BlockTime &&
		!c.IsHolocene(l2BlockTime-c.BlockTime)
}

func (c *Config) IsInteropActivationBlock(l2BlockTime uint64) bool {
	return c.IsInterop(l2BlockTime) &&
		l2BlockTime >= c.BlockTime &&
		!c.IsInterop(l2BlockTime-c.BlockTime)
}

func (c *Config) ActivateAtGenesis(hardfork ForkName) {
	// IMPORTANT! ordered from newest to oldest
	switch hardfork {
	case Interop:
		c.InteropTime = new(uint64)
		fallthrough
	case Holocene:
		c.HoloceneTime = new(uint64)
		fallthrough
	case Granite:
		c.GraniteTime = new(uint64)
		fallthrough
	case Fjord:
		c.FjordTime = new(uint64)
		fallthrough
	case Ecotone:
		c.EcotoneTime = new(uint64)
		fallthrough
	case Delta:
		c.DeltaTime = new(uint64)
		fallthrough
	case Canyon:
		c.CanyonTime = new(uint64)
		fallthrough
	case Regolith:
		c.RegolithTime = new(uint64)
		fallthrough
	case Bedrock:
		// default
	case None:
		break
	}
}

// ForkchoiceUpdatedVersion returns the EngineAPIMethod suitable for the chain hard fork version.
func (c *Config) ForkchoiceUpdatedVersion(attr *eth.PayloadAttributes) eth.EngineAPIMethod {
	if attr == nil {
		// Don't begin payload build process.
		return eth.FCUV3
	}
	ts := uint64(attr.Timestamp)
	if c.IsEcotone(ts) {
		// Cancun
		return eth.FCUV3
	} else if c.IsCanyon(ts) {
		// Shanghai
		return eth.FCUV2
	} else {
		// According to Ethereum engine API spec, we can use fcuV2 here,
		// but upstream Geth v1.13.11 does not accept V2 before Shanghai.
		return eth.FCUV1
	}
}

// NewPayloadVersion returns the EngineAPIMethod suitable for the chain hard fork version.
func (c *Config) NewPayloadVersion(timestamp uint64) eth.EngineAPIMethod {
	if c.IsEcotone(timestamp) {
		// Cancun
		return eth.NewPayloadV3
	} else {
		return eth.NewPayloadV2
	}
}

// GetPayloadVersion returns the EngineAPIMethod suitable for the chain hard fork version.
func (c *Config) GetPayloadVersion(timestamp uint64) eth.EngineAPIMethod {
	if c.IsEcotone(timestamp) {
		// Cancun
		return eth.GetPayloadV3
	} else {
		return eth.GetPayloadV2
	}
}

// GetOPAltDAConfig validates and returns the altDA config from the rollup config.
func (c *Config) GetOPAltDAConfig() (altda.Config, error) {
	if c.AltDAConfig == nil {
		return altda.Config{}, errors.New("no altDA config")
	}
	if c.AltDAConfig.DAChallengeWindow == uint64(0) {
		return altda.Config{}, errors.New("missing DAChallengeWindow")
	}
	if c.AltDAConfig.DAResolveWindow == uint64(0) {
		return altda.Config{}, errors.New("missing DAResolveWindow")
	}
	t, err := altda.CommitmentTypeFromString(c.AltDAConfig.CommitmentType)
	if err != nil {
		return altda.Config{}, err
	}
	return altda.Config{
		DAChallengeContractAddress: c.AltDAConfig.DAChallengeAddress,
		ChallengeWindow:            c.AltDAConfig.DAChallengeWindow,
		ResolveWindow:              c.AltDAConfig.DAResolveWindow,
		CommitmentType:             t,
	}, nil
}

func (c *Config) AltDAEnabled() bool {
	return c.AltDAConfig != nil
}

// SyncLookback computes the number of blocks to walk back in order to find the correct L1 origin.
// In alt-da mode longest possible window is challenge + resolve windows.
func (c *Config) SyncLookback() uint64 {
	if c.AltDAEnabled() {
		if win := (c.AltDAConfig.DAChallengeWindow + c.AltDAConfig.DAResolveWindow); win > c.SeqWindowSize {
			return win
		}
	}
	return c.SeqWindowSize
}

// Description outputs a banner describing the important parts of rollup configuration in a human-readable form.
// Optionally provide a mapping of L2 chain IDs to network names to label the L2 chain with if not unknown.
// The config should be config.Check()-ed before creating a description.
func (c *Config) Description(l2Chains map[string]string) string {
	// Find and report the network the user is running
	var banner string
	networkL2 := ""
	if l2Chains != nil {
		networkL2 = l2Chains[c.L2ChainID.String()]
	}
	if networkL2 == "" {
		networkL2 = "unknown L2"
	}
	networkL1 := params.NetworkNames[c.L1ChainID.String()]
	if networkL1 == "" {
		networkL1 = "unknown L1"
	}
	banner += fmt.Sprintf("L2 Chain ID: %v (%s)\n", c.L2ChainID, networkL2)
	banner += fmt.Sprintf("L1 Chain ID: %v (%s)\n", c.L1ChainID, networkL1)
	// Report the genesis configuration
	banner += "Bedrock starting point:\n"
	banner += fmt.Sprintf("  L2 starting time: %d ~ %s\n", c.Genesis.L2Time, fmtTime(c.Genesis.L2Time))
	banner += fmt.Sprintf("  L2 block: %s %d\n", c.Genesis.L2.Hash, c.Genesis.L2.Number)
	banner += fmt.Sprintf("  L1 block: %s %d\n", c.Genesis.L1.Hash, c.Genesis.L1.Number)
	// Report the upgrade configuration
	banner += "Post-Bedrock Network Upgrades (timestamp based):\n"
	banner += fmt.Sprintf("  - Regolith: %s\n", fmtForkTimeOrUnset(c.RegolithTime))
	banner += fmt.Sprintf("  - Canyon: %s\n", fmtForkTimeOrUnset(c.CanyonTime))
	banner += fmt.Sprintf("  - Delta: %s\n", fmtForkTimeOrUnset(c.DeltaTime))
	banner += fmt.Sprintf("  - Ecotone: %s\n", fmtForkTimeOrUnset(c.EcotoneTime))
	banner += fmt.Sprintf("  - Fjord: %s\n", fmtForkTimeOrUnset(c.FjordTime))
	banner += fmt.Sprintf("  - Granite: %s\n", fmtForkTimeOrUnset(c.GraniteTime))
	banner += fmt.Sprintf("  - Holocene: %s\n", fmtForkTimeOrUnset(c.HoloceneTime))
	banner += fmt.Sprintf("  - Interop: %s\n", fmtForkTimeOrUnset(c.InteropTime))
	// Report the protocol version
	banner += fmt.Sprintf("Node supports up to OP-Stack Protocol Version: %s\n", OPStackSupport)
	if c.AltDAConfig != nil {
		banner += fmt.Sprintf("Node supports Alt-DA Mode with CommitmentType %v\n", c.AltDAConfig.CommitmentType)
	}
	return banner
}

// LogDescription outputs a banner describing the important parts of rollup configuration in a log format.
// Optionally provide a mapping of L2 chain IDs to network names to label the L2 chain with if not unknown.
// The config should be config.Check()-ed before creating a description.
func (c *Config) LogDescription(log log.Logger, l2Chains map[string]string) {
	// Find and report the network the user is running
	networkL2 := ""
	if l2Chains != nil {
		networkL2 = l2Chains[c.L2ChainID.String()]
	}
	if networkL2 == "" {
		networkL2 = "unknown L2"
	}
	networkL1 := params.NetworkNames[c.L1ChainID.String()]
	if networkL1 == "" {
		networkL1 = "unknown L1"
	}

	log.Info("Rollup Config", "l2_chain_id", c.L2ChainID, "l2_network", networkL2, "l1_chain_id", c.L1ChainID,
		"l1_network", networkL1, "l2_start_time", c.Genesis.L2Time, "l2_block_hash", c.Genesis.L2.Hash.String(),
		"l2_block_number", c.Genesis.L2.Number, "l1_block_hash", c.Genesis.L1.Hash.String(),
		"l1_block_number", c.Genesis.L1.Number, "regolith_time", fmtForkTimeOrUnset(c.RegolithTime),
		"canyon_time", fmtForkTimeOrUnset(c.CanyonTime),
		"delta_time", fmtForkTimeOrUnset(c.DeltaTime),
		"ecotone_time", fmtForkTimeOrUnset(c.EcotoneTime),
		"fjord_time", fmtForkTimeOrUnset(c.FjordTime),
		"granite_time", fmtForkTimeOrUnset(c.GraniteTime),
		"holocene_time", fmtForkTimeOrUnset(c.HoloceneTime),
		"interop_time", fmtForkTimeOrUnset(c.InteropTime),
		"alt_da", c.AltDAConfig != nil,
	)
}

func fmtForkTimeOrUnset(v *uint64) string {
	if v == nil {
		return "(not configured)"
	}
	if *v == 0 { // don't output the unix epoch time if it's really just activated at genesis.
		return "@ genesis"
	}
	return fmt.Sprintf("@ %-10v ~ %s", *v, fmtTime(*v))
}

func fmtTime(v uint64) string {
	return time.Unix(int64(v), 0).Format(time.UnixDate)
}

type Epoch uint64<|MERGE_RESOLUTION|>--- conflicted
+++ resolved
@@ -135,23 +135,8 @@
 	// L1 address that declares the protocol versions, optional (Beta feature)
 	ProtocolVersionsAddress common.Address `json:"protocol_versions_address,omitempty"`
 
-<<<<<<< HEAD
-	// Plasma Config. We are in the process of migrating to the PlasmaConfig from these legacy top level values
-	PlasmaConfig *PlasmaConfig `json:"plasma_config,omitempty"`
-
-	// L1 DataAvailabilityChallenge contract proxy address
-	LegacyDAChallengeAddress common.Address `json:"da_challenge_contract_address,omitempty"`
-
-	// DA challenge window value set on the DAC contract. Used in plasma mode
-	// to compute when a commitment can no longer be challenged.
-	LegacyDAChallengeWindow uint64 `json:"da_challenge_window,omitempty"`
-
-	// DA resolve window value set on the DAC contract. Used in plasma mode
-	// to compute when a challenge expires and trigger a reorg if needed.
-	LegacyDAResolveWindow uint64 `json:"da_resolve_window,omitempty"`
-
-	// LegacyUsePlasma is activated when the chain is in plasma mode.
-	LegacyUsePlasma bool `json:"use_plasma,omitempty"`
+	// AltDAConfig. We are in the process of migrating to the AltDAConfig from these legacy top level values
+	AltDAConfig *AltDAConfig `json:"alt_da,omitempty"`
 
 	L2BlobConfig *L2BlobConfig `json:"l2_blob_config,omitempty"`
 }
@@ -162,16 +147,12 @@
 
 // IsL2Blob returns whether l2 blob is enabled
 func (cfg *Config) IsL2Blob(parentTime uint64) bool {
-	return cfg.L2BlobConfig != nil && *cfg.L2BlobConfig.L2BlobTime <= parentTime
+	return cfg.IsL2BlobTimeSet() && *cfg.L2BlobConfig.L2BlobTime <= parentTime
 }
 
 // IsL2BlobTimeSet returns whether l2 blob activation time is set
 func (cfg *Config) IsL2BlobTimeSet() bool {
 	return cfg.L2BlobConfig != nil && cfg.L2BlobConfig.L2BlobTime != nil
-=======
-	// AltDAConfig. We are in the process of migrating to the AltDAConfig from these legacy top level values
-	AltDAConfig *AltDAConfig `json:"alt_da,omitempty"`
->>>>>>> 718b9b01
 }
 
 // ValidateL1Config checks L1 config variables for errors.
