--- conflicted
+++ resolved
@@ -172,24 +172,9 @@
 	safeHeadListener rollup.SafeHeadListener,
 	syncCfg *sync.Config,
 	sequencerConductor conductor.SequencerConductor,
-<<<<<<< HEAD
-	plasma derive.PlasmaInputFetcher,
-	dacClient derive.DACClient,
+	altDA AltDAIface,
+	dacClient engine.DACClient,
 ) *Driver {
-	l1 = NewMeteredL1Fetcher(l1, metrics)
-	l1State := NewL1State(log, metrics)
-	sequencerConfDepth := NewConfDepth(driverCfg.SequencerConfDepth, l1State.L1Head, l1)
-	findL1Origin := NewL1OriginSelector(log, cfg, sequencerConfDepth)
-	verifConfDepth := NewConfDepth(driverCfg.VerifierConfDepth, l1State.L1Head, l1)
-	engine := derive.NewEngineController(l2, log, metrics, cfg, syncCfg.SyncMode, dacClient)
-	derivationPipeline := derive.NewDerivationPipeline(log, cfg, verifConfDepth, l1Blobs, plasma, l2, engine, metrics, syncCfg, safeHeadListener)
-	attrBuilder := derive.NewFetchingAttributesBuilder(cfg, l1, l2)
-	meteredEngine := NewMeteredEngine(cfg, engine, metrics, log) // Only use the metered engine in the sequencer b/c it records sequencing metrics.
-	sequencer := NewSequencer(log, cfg, meteredEngine, attrBuilder, findL1Origin, metrics)
-=======
-	altDA AltDAIface,
-) *Driver {
->>>>>>> 718b9b01
 	driverCtx, driverCancel := context.WithCancel(context.Background())
 
 	opts := event.DefaultRegisterOpts()
@@ -263,7 +248,7 @@
 		sequencerConfDepth := confdepth.NewConfDepth(driverCfg.SequencerConfDepth, statusTracker.L1Head, l1)
 		findL1Origin := sequencing.NewL1OriginSelector(log, cfg, sequencerConfDepth)
 		sequencer = sequencing.NewSequencer(driverCtx, log, cfg, attrBuilder, findL1Origin,
-			sequencerStateListener, sequencerConductor, asyncGossiper, metrics)
+			sequencerStateListener, sequencerConductor, asyncGossiper, metrics, dacClient)
 		sys.Register("sequencer", sequencer, opts)
 	} else {
 		sequencer = sequencing.DisabledSequencer{}
