--- conflicted
+++ resolved
@@ -106,11 +106,7 @@
 		return nil, err
 	}
 
-<<<<<<< HEAD
-	data, hashes := dataAndHashesFromTxs(txs, &ds.dsCfg, ds.batcherAddr, txSucceeded)
-=======
-	data, hashes := dataAndHashesFromTxs(txs, &ds.dsCfg, ds.batcherAddr, ds.log)
->>>>>>> 718b9b01
+	data, hashes := dataAndHashesFromTxs(txs, &ds.dsCfg, ds.batcherAddr, ds.log, txSucceeded)
 
 	if len(hashes) == 0 {
 		// there are no blobs to fetch so we can return immediately
@@ -139,22 +135,13 @@
 // dataAndHashesFromTxs extracts calldata and datahashes from the input transactions and returns them. It
 // creates a placeholder blobOrCalldata element for each returned blob hash that must be populated
 // by fillBlobPointers after blob bodies are retrieved.
-<<<<<<< HEAD
-func dataAndHashesFromTxs(txs types.Transactions, config *DataSourceConfig, batcherAddr common.Address, txSucceeded map[common.Hash]bool) ([]blobOrCalldata, []eth.IndexedBlobHash) {
-=======
-func dataAndHashesFromTxs(txs types.Transactions, config *DataSourceConfig, batcherAddr common.Address, logger log.Logger) ([]blobOrCalldata, []eth.IndexedBlobHash) {
->>>>>>> 718b9b01
+func dataAndHashesFromTxs(txs types.Transactions, config *DataSourceConfig, batcherAddr common.Address, logger log.Logger, txSucceeded map[common.Hash]bool) ([]blobOrCalldata, []eth.IndexedBlobHash) {
 	data := []blobOrCalldata{}
 	var hashes []eth.IndexedBlobHash
 	blobIndex := 0 // index of each blob in the block's blob sidecar
 	for _, tx := range txs {
-<<<<<<< HEAD
 		// skip any non-batcher transactions or failed transactions
-		if !(isValidBatchTx(tx, config.l1Signer, config.batchInboxAddress, batcherAddr) && txSucceeded[tx.Hash()]) {
-=======
-		// skip any non-batcher transactions
-		if !isValidBatchTx(tx, config.l1Signer, config.batchInboxAddress, batcherAddr, logger) {
->>>>>>> 718b9b01
+		if !(isValidBatchTx(tx, config.l1Signer, config.batchInboxAddress, batcherAddr, logger) && txSucceeded[tx.Hash()]) {
 			blobIndex += len(tx.BlobHashes())
 			continue
 		}
