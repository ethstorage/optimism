--- conflicted
+++ resolved
@@ -94,11 +94,7 @@
 func DataFromEVMTransactions(dsCfg DataSourceConfig, batcherAddr common.Address, txs types.Transactions, log log.Logger, txSucceeded map[common.Hash]bool) []eth.Data {
 	out := []eth.Data{}
 	for _, tx := range txs {
-<<<<<<< HEAD
-		if isValidBatchTx(tx, dsCfg.l1Signer, dsCfg.batchInboxAddress, batcherAddr) && txSucceeded[tx.Hash()] {
-=======
-		if isValidBatchTx(tx, dsCfg.l1Signer, dsCfg.batchInboxAddress, batcherAddr, log) {
->>>>>>> 718b9b01
+		if isValidBatchTx(tx, dsCfg.l1Signer, dsCfg.batchInboxAddress, batcherAddr, log) && txSucceeded[tx.Hash()] {
 			out = append(out, tx.Data())
 		}
 	}
